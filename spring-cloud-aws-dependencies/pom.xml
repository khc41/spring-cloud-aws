<?xml version="1.0" encoding="UTF-8"?>
<!--
  ~ Copyright 2013-2019 the original author or authors.
  ~
  ~ Licensed under the Apache License, Version 2.0 (the "License");
  ~ you may not use this file except in compliance with the License.
  ~ You may obtain a copy of the License at
  ~
  ~      https://www.apache.org/licenses/LICENSE-2.0
  ~
  ~ Unless required by applicable law or agreed to in writing, software
  ~ distributed under the License is distributed on an "AS IS" BASIS,
  ~ WITHOUT WARRANTIES OR CONDITIONS OF ANY KIND, either express or implied.
  ~ See the License for the specific language governing permissions and
  ~ limitations under the License.
  -->

<project xmlns:xsi="http://www.w3.org/2001/XMLSchema-instance"
		 xmlns="http://maven.apache.org/POM/4.0.0"
		 xsi:schemaLocation="http://maven.apache.org/POM/4.0.0 https://maven.apache.org/xsd/maven-4.0.0.xsd">
	<modelVersion>4.0.0</modelVersion>
	<parent>
		<groupId>org.springframework.cloud</groupId>
		<artifactId>spring-cloud-dependencies-parent</artifactId>
		<version>3.0.0</version>
		<relativePath/>
	</parent>
	<groupId>io.awspring.cloud</groupId>
	<artifactId>spring-cloud-aws-dependencies</artifactId>
	<version>2.4.1-SNAPSHOT</version>
	<packaging>pom</packaging>
	<name>Spring Cloud AWS Dependencies</name>
	<description>Spring Cloud AWS Dependencies</description>
	<properties>
		<aws-java-sdk.version>1.12.132</aws-java-sdk.version>
		<elasticache.version>1.1.1</elasticache.version>
		<jmemcached.version>1.0.0</jmemcached.version>
		<maven-gpg-plugin.version>1.6</maven-gpg-plugin.version>
	</properties>
	<dependencyManagement>
		<dependencies>
			<dependency>
				<groupId>com.amazonaws</groupId>
				<artifactId>aws-java-sdk-bom</artifactId>
				<version>${aws-java-sdk.version}</version>
				<type>pom</type>
				<scope>import</scope>
				<exclusions>
					<exclusion>
						<groupId>com.github.tomakehurst</groupId>
						<artifactId>wiremock</artifactId>
					</exclusion>
				</exclusions>
			</dependency>
			<dependency>
				<groupId>com.amazonaws</groupId>
				<artifactId>aws-java-sdk-core</artifactId>
				<version>${aws-java-sdk.version}</version>
				<exclusions>
					<exclusion>
						<groupId>stax</groupId>
						<artifactId>stax-api</artifactId>
					</exclusion>
					<exclusion>
						<groupId>activation</groupId>
						<artifactId>activation</artifactId>
					</exclusion>
					<exclusion>
						<artifactId>commons-logging</artifactId>
						<groupId>commons-logging</groupId>
					</exclusion>
				</exclusions>
			</dependency>
			<dependency>
				<groupId>com.thimbleware.jmemcached</groupId>
				<artifactId>jmemcached-core</artifactId>
				<version>${jmemcached.version}</version>
			</dependency>
			<dependency>
				<groupId>com.amazonaws</groupId>
				<artifactId>elasticache-java-cluster-client</artifactId>
				<version>${elasticache.version}</version>
			</dependency>
			<dependency>
				<groupId>io.awspring.cloud</groupId>
				<artifactId>spring-cloud-starter-aws</artifactId>
				<version>${project.version}</version>
			</dependency>
			<dependency>
				<groupId>io.awspring.cloud</groupId>
				<artifactId>spring-cloud-starter-aws-jdbc</artifactId>
				<version>${project.version}</version>
			</dependency>
			<dependency>
				<groupId>io.awspring.cloud</groupId>
				<artifactId>spring-cloud-starter-aws-messaging</artifactId>
				<version>${project.version}</version>
			</dependency>
			<dependency>
				<groupId>io.awspring.cloud</groupId>
				<artifactId>spring-cloud-starter-aws-parameter-store-config</artifactId>
				<version>${project.version}</version>
			</dependency>
			<dependency>
				<groupId>io.awspring.cloud</groupId>
				<artifactId>spring-cloud-starter-aws-secrets-manager-config</artifactId>
				<version>${project.version}</version>
			</dependency>
			<dependency>
				<groupId>io.awspring.cloud</groupId>
				<artifactId>spring-cloud-starter-aws-ses</artifactId>
				<version>${project.version}</version>
			</dependency>
			<dependency>
				<groupId>io.awspring.cloud</groupId>
				<artifactId>spring-cloud-aws-context</artifactId>
				<version>${project.version}</version>
			</dependency>
			<dependency>
				<groupId>io.awspring.cloud</groupId>
				<artifactId>spring-cloud-aws-messaging</artifactId>
				<version>${project.version}</version>
			</dependency>
			<dependency>
				<groupId>io.awspring.cloud</groupId>
				<artifactId>spring-cloud-aws-jdbc</artifactId>
				<version>${project.version}</version>
			</dependency>
			<dependency>
				<groupId>io.awspring.cloud</groupId>
				<artifactId>spring-cloud-aws-core</artifactId>
				<version>${project.version}</version>
			</dependency>
			<dependency>
				<groupId>io.awspring.cloud</groupId>
				<artifactId>spring-cloud-aws-autoconfigure</artifactId>
				<version>${project.version}</version>
			</dependency>
			<dependency>
				<groupId>io.awspring.cloud</groupId>
				<artifactId>spring-cloud-aws-parameter-store-config</artifactId>
				<version>${project.version}</version>
			</dependency>
			<dependency>
				<groupId>io.awspring.cloud</groupId>
				<artifactId>spring-cloud-aws-secrets-manager-config</artifactId>
				<version>${project.version}</version>
			</dependency>
			<dependency>
				<groupId>io.awspring.cloud</groupId>
				<artifactId>spring-cloud-aws-ses</artifactId>
				<version>${project.version}</version>
			</dependency>
<<<<<<< HEAD

			<!-- Spring Cloud AWS 3.0 -->
			<dependency>
				<groupId>io.awspring.cloud</groupId>
				<artifactId>spring-cloud-aws-v3-core</artifactId>
=======
			<dependency>
				<groupId>io.awspring.cloud</groupId>
				<artifactId>spring-cloud-aws-test</artifactId>
>>>>>>> cd6a444b
				<version>${project.version}</version>
			</dependency>
		</dependencies>
	</dependencyManagement>
	<profiles>
		<profile>
			<id>spring</id>
			<repositories>
				<repository>
					<id>spring-snapshots</id>
					<name>Spring Snapshots</name>
					<url>https://repo.spring.io/libs-snapshot-local</url>
					<snapshots>
						<enabled>true</enabled>
					</snapshots>
					<releases>
						<enabled>false</enabled>
					</releases>
				</repository>
				<repository>
					<id>spring-milestones</id>
					<name>Spring Milestones</name>
					<url>https://repo.spring.io/libs-milestone-local</url>
					<snapshots>
						<enabled>false</enabled>
					</snapshots>
				</repository>
				<repository>
					<id>spring-releases</id>
					<name>Spring Releases</name>
					<url>https://repo.spring.io/release</url>
					<snapshots>
						<enabled>false</enabled>
					</snapshots>
				</repository>
			</repositories>
			<pluginRepositories>
				<pluginRepository>
					<id>spring-snapshots</id>
					<name>Spring Snapshots</name>
					<url>https://repo.spring.io/libs-snapshot-local</url>
					<snapshots>
						<enabled>true</enabled>
					</snapshots>
					<releases>
						<enabled>false</enabled>
					</releases>
				</pluginRepository>
				<pluginRepository>
					<id>spring-milestones</id>
					<name>Spring Milestones</name>
					<url>https://repo.spring.io/libs-milestone-local</url>
					<snapshots>
						<enabled>false</enabled>
					</snapshots>
				</pluginRepository>
			</pluginRepositories>
		</profile>
		<profile>
			<id>release</id>
			<build>
				<plugins>
					<plugin>
						<groupId>org.apache.maven.plugins</groupId>
						<artifactId>maven-gpg-plugin</artifactId>
						<version>${maven-gpg-plugin.version}</version>
						<configuration>
							<!-- Prevent gpg from using pinentry programs -->
							<gpgArguments>
								<arg>--pinentry-mode</arg>
								<arg>loopback</arg>
							</gpgArguments>
						</configuration>
						<executions>
							<execution>
								<id>sign-artifacts</id>
								<phase>verify</phase>
								<goals>
									<goal>sign</goal>
								</goals>
							</execution>
						</executions>
					</plugin>
				</plugins>
			</build>
		</profile>
	</profiles>

	<distributionManagement>
		<repository>
			<id>ossrh-awspring</id>
			<url>https://oss.sonatype.org/service/local/staging/deploy/maven2/</url>
		</repository>
	</distributionManagement>

</project><|MERGE_RESOLUTION|>--- conflicted
+++ resolved
@@ -151,17 +151,16 @@
 				<artifactId>spring-cloud-aws-ses</artifactId>
 				<version>${project.version}</version>
 			</dependency>
-<<<<<<< HEAD
+			<dependency>
+				<groupId>io.awspring.cloud</groupId>
+				<artifactId>spring-cloud-aws-test</artifactId>
+				<version>${project.version}</version>
+			</dependency>
 
 			<!-- Spring Cloud AWS 3.0 -->
 			<dependency>
 				<groupId>io.awspring.cloud</groupId>
 				<artifactId>spring-cloud-aws-v3-core</artifactId>
-=======
-			<dependency>
-				<groupId>io.awspring.cloud</groupId>
-				<artifactId>spring-cloud-aws-test</artifactId>
->>>>>>> cd6a444b
 				<version>${project.version}</version>
 			</dependency>
 		</dependencies>
