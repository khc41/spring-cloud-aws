--- conflicted
+++ resolved
@@ -32,11 +32,11 @@
 /**
  * @author Agim Emruli
  */
+@Configuration
 @Import({ContextDefaultConfigurationRegistrar.class, ContextCredentialsAutoConfiguration.Registrar.class})
 @ConditionalOnClass(name = "com.amazonaws.auth.AWSCredentialsProvider")
 public class ContextCredentialsAutoConfiguration {
 
-<<<<<<< HEAD
     public static class Registrar implements ImportBeanDefinitionRegistrar, EnvironmentAware {
 
         private Environment environment;
@@ -45,26 +45,6 @@
         public void setEnvironment(Environment environment) {
             this.environment = environment;
         }
-
-        @Override
-        public void registerBeanDefinitions(AnnotationMetadata importingClassMetadata, BeanDefinitionRegistry registry) {
-            registerCredentialsProvider(registry, this.environment.getProperty("cloud.aws.credentials.accessKey"),
-                    this.environment.getProperty("cloud.aws.credentials.secretKey"),
-                    this.environment.getProperty("cloud.aws.credentials.instanceProfile", Boolean.class, true) &&
-                            !this.environment.containsProperty("cloud.aws.credentials.accessKey"),
-                    this.environment.getProperty("cloud.aws.credentials.profileName", DEFAULT_PROFILE_NAME),
-                    this.environment.getProperty("cloud.aws.credentials.profilePath"));
-        }
-    }
-=======
-	public static class Registrar implements ImportBeanDefinitionRegistrar, EnvironmentAware {
-
-		private Environment environment;
-
-		@Override
-		public void setEnvironment(Environment environment) {
-			this.environment = environment;
-		}
 
 		@Override
 		public void registerBeanDefinitions(AnnotationMetadata importingClassMetadata, BeanDefinitionRegistry registry) {
@@ -82,5 +62,4 @@
 			}
 		}
 	}
->>>>>>> 575abb22
 }