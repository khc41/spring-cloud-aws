--- conflicted
+++ resolved
@@ -64,11 +64,11 @@
  */
 public class QueueMessageHandler extends AbstractMethodMessageHandler<QueueMessageHandler.MappingInformation> {
 
-<<<<<<< HEAD
-    static final String LOGICAL_RESOURCE_ID = "LogicalResourceId";
-    static final String ACKNOWLEDGMENT = "Acknowledgment";
-    private static final boolean JACKSON_2_PRESENT = ClassUtils.isPresent(
-            "com.fasterxml.jackson.databind.ObjectMapper", QueueMessageHandler.class.getClassLoader());
+	static final String LOGICAL_RESOURCE_ID = "LogicalResourceId";
+	static final String ACKNOWLEDGMENT = "Acknowledgment";
+	static final String VISIBILITY = "Visibility";
+	private static final boolean JACKSON_2_PRESENT = ClassUtils.isPresent(
+			"com.fasterxml.jackson.databind.ObjectMapper", QueueMessageHandler.class.getClassLoader());
 
     @Override
     protected List<? extends HandlerMethodArgumentResolver> initArgumentResolvers() {
@@ -78,8 +78,9 @@
         resolvers.add(new HeaderMethodArgumentResolver(null, null));
         resolvers.add(new HeadersMethodArgumentResolver());
 
-        resolvers.add(new NotificationSubjectArgumentResolver());
-        resolvers.add(new AcknowledgmentHandlerMethodArgumentResolver(ACKNOWLEDGMENT));
+		resolvers.add(new NotificationSubjectArgumentResolver());
+		resolvers.add(new AcknowledgmentHandlerMethodArgumentResolver(ACKNOWLEDGMENT));
+		resolvers.add(new VisibilityHandlerMethodArgumentResolver(VISIBILITY));
 
         CompositeMessageConverter compositeMessageConverter = createPayloadArgumentCompositeConverter();
         resolvers.add(new NotificationMessageArgumentResolver(compositeMessageConverter));
@@ -265,209 +266,5 @@
         public void validate(Object target, Errors errors) {
         }
     }
-=======
-	static final String LOGICAL_RESOURCE_ID = "LogicalResourceId";
-	static final String ACKNOWLEDGMENT = "Acknowledgment";
-	static final String VISIBILITY = "Visibility";
-	private static final boolean JACKSON_2_PRESENT = ClassUtils.isPresent(
-			"com.fasterxml.jackson.databind.ObjectMapper", QueueMessageHandler.class.getClassLoader());
-
-	@Override
-	protected List<? extends HandlerMethodArgumentResolver> initArgumentResolvers() {
-		List<HandlerMethodArgumentResolver> resolvers = new ArrayList<>();
-		resolvers.addAll(getCustomArgumentResolvers());
-
-		resolvers.add(new HeaderMethodArgumentResolver(null, null));
-		resolvers.add(new HeadersMethodArgumentResolver());
-
-		resolvers.add(new NotificationSubjectArgumentResolver());
-		resolvers.add(new AcknowledgmentHandlerMethodArgumentResolver(ACKNOWLEDGMENT));
-		resolvers.add(new VisibilityHandlerMethodArgumentResolver(VISIBILITY));
-
-		CompositeMessageConverter compositeMessageConverter = createPayloadArgumentCompositeConverter();
-		resolvers.add(new NotificationMessageArgumentResolver(compositeMessageConverter));
-		resolvers.add(new PayloadArgumentResolver(compositeMessageConverter, new NoOpValidator()));
-
-		return resolvers;
-	}
-
-	@Override
-	protected List<? extends HandlerMethodReturnValueHandler> initReturnValueHandlers() {
-		ArrayList<HandlerMethodReturnValueHandler> handlers = new ArrayList<>();
-		handlers.addAll(this.getCustomReturnValueHandlers());
-
-		return handlers;
-	}
-
-	@Override
-	protected boolean isHandler(Class<?> beanType) {
-		return true;
-	}
-
-	@Override
-	protected MappingInformation getMappingForMethod(Method method, Class<?> handlerType) {
-		SqsListener sqsListenerAnnotation = AnnotationUtils.findAnnotation(method, SqsListener.class);
-		if (sqsListenerAnnotation != null && sqsListenerAnnotation.value().length > 0) {
-			if (sqsListenerAnnotation.deletionPolicy() == SqsMessageDeletionPolicy.NEVER && hasNoAcknowledgmentParameter(method.getParameterTypes())) {
-				this.logger.warn("Listener method '" + method.getName() + "' in type '" + method.getDeclaringClass().getName() +
-						"' has deletion policy 'NEVER' but does not have a parameter of type Acknowledgment.");
-			}
-			return new MappingInformation(resolveDestinationNames(sqsListenerAnnotation.value()), sqsListenerAnnotation.deletionPolicy());
-		}
-
-		MessageMapping messageMappingAnnotation = AnnotationUtils.findAnnotation(method, MessageMapping.class);
-		if (messageMappingAnnotation != null && messageMappingAnnotation.value().length > 0) {
-			return new MappingInformation(resolveDestinationNames(messageMappingAnnotation.value()), SqsMessageDeletionPolicy.ALWAYS);
-		}
-
-		return null;
-	}
-
-	private boolean hasNoAcknowledgmentParameter(Class<?>[] parameterTypes) {
-		for (Class<?> parameterType : parameterTypes) {
-			if (ClassUtils.isAssignable(Acknowledgment.class, parameterType)) {
-				return false;
-			}
-		}
-
-		return true;
-	}
-
-	private Set<String> resolveDestinationNames(String[] destinationNames) {
-		Set<String> result = new HashSet<>(destinationNames.length);
-
-		for (String destinationName : destinationNames) {
-			result.addAll(Arrays.asList(resolveName(destinationName)));
-		}
-
-		return result;
-	}
-
-	private String[] resolveName(String name) {
-		if (!(getApplicationContext() instanceof ConfigurableApplicationContext)) {
-			return wrapInStringArray(name);
-		}
-
-		ConfigurableApplicationContext applicationContext = (ConfigurableApplicationContext) getApplicationContext();
-		ConfigurableBeanFactory configurableBeanFactory = applicationContext.getBeanFactory();
-
-		String placeholdersResolved = configurableBeanFactory.resolveEmbeddedValue(name);
-		BeanExpressionResolver exprResolver = configurableBeanFactory.getBeanExpressionResolver();
-		if (exprResolver == null) {
-			return wrapInStringArray(name);
-		}
-		Object result = exprResolver.evaluate(placeholdersResolved, new BeanExpressionContext(configurableBeanFactory, null));
-		if (result instanceof String[]) {
-			return (String[]) result;
-		} else if (result != null) {
-			return wrapInStringArray(result);
-		} else {
-			return wrapInStringArray(name);
-		}
-	}
-
-	private static String[] wrapInStringArray(Object valueToWrap) {
-		return new String[]{valueToWrap.toString()};
-	}
-
-
-	@Override
-	protected Set<String> getDirectLookupDestinations(MappingInformation mapping) {
-		return mapping.getLogicalResourceIds();
-	}
-
-	@Override
-	protected String getDestination(Message<?> message) {
-		return message.getHeaders().get(LOGICAL_RESOURCE_ID).toString();
-	}
-
-	@Override
-	protected MappingInformation getMatchingMapping(MappingInformation mapping, Message<?> message) {
-		if (mapping.getLogicalResourceIds().contains(getDestination(message))) {
-			return mapping;
-		} else {
-			return null;
-		}
-	}
-
-	@Override
-	protected Comparator<MappingInformation> getMappingComparator(Message<?> message) {
-		return new ComparableComparator<>();
-	}
-
-	@Override
-	protected AbstractExceptionHandlerMethodResolver createExceptionHandlerMethodResolverFor(Class<?> beanType) {
-		return new AnnotationExceptionHandlerMethodResolver(beanType);
-	}
-
-	@Override
-	protected void handleNoMatch(Set<MappingInformation> ts, String lookupDestination, Message<?> message) {
-		this.logger.warn("No match found");
-	}
-
-	@Override
-	protected void processHandlerMethodException(HandlerMethod handlerMethod, Exception ex, Message<?> message) {
-		super.processHandlerMethodException(handlerMethod, ex, message);
-		throw new MessagingException("An exception occurred while invoking the handler method", ex);
-	}
-
-	private CompositeMessageConverter createPayloadArgumentCompositeConverter() {
-		List<MessageConverter> payloadArgumentConverters = new ArrayList<>();
-
-		if (JACKSON_2_PRESENT) {
-			MappingJackson2MessageConverter jacksonMessageConverter = new MappingJackson2MessageConverter();
-			jacksonMessageConverter.setSerializedPayloadClass(String.class);
-			jacksonMessageConverter.setStrictContentTypeMatch(true);
-			payloadArgumentConverters.add(jacksonMessageConverter);
-		}
-
-		ObjectMessageConverter objectMessageConverter = new ObjectMessageConverter();
-		objectMessageConverter.setStrictContentTypeMatch(true);
-		payloadArgumentConverters.add(objectMessageConverter);
-
-		payloadArgumentConverters.add(new SimpleMessageConverter());
-
-		return new CompositeMessageConverter(payloadArgumentConverters);
-	}
-
-	@SuppressWarnings("ComparableImplementedButEqualsNotOverridden")
-	protected static class MappingInformation implements Comparable<MappingInformation> {
-
-		private final Set<String> logicalResourceIds;
-
-		private final SqsMessageDeletionPolicy deletionPolicy;
-
-		public MappingInformation(Set<String> logicalResourceIds, SqsMessageDeletionPolicy deletionPolicy) {
-			this.logicalResourceIds = Collections.unmodifiableSet(logicalResourceIds);
-			this.deletionPolicy = deletionPolicy;
-		}
-
-		public Set<String> getLogicalResourceIds() {
-			return this.logicalResourceIds;
-		}
-
-		public SqsMessageDeletionPolicy getDeletionPolicy() {
-			return this.deletionPolicy;
-		}
-
-		@SuppressWarnings("NullableProblems")
-		@Override
-		public int compareTo(MappingInformation o) {
-			return 0;
-		}
-	}
-
-	private static final class NoOpValidator implements Validator {
-
-		@Override
-		public boolean supports(Class<?> clazz) {
-			return false;
-		}
-
-		@Override
-		public void validate(Object target, Errors errors) {
-		}
-	}
->>>>>>> b01aa5c8
 
 }