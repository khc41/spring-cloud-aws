<?xml version="1.0" encoding="UTF-8" ?>
<!--
  ~ Copyright 2013 the original author or authors.
  ~
  ~ Licensed under the Apache License, Version 2.0 (the "License");
  ~ you may not use this file except in compliance with the License.
  ~ You may obtain a copy of the License at
  ~
  ~      http://www.apache.org/licenses/LICENSE-2.0
  ~
  ~ Unless required by applicable law or agreed to in writing, software
  ~ distributed under the License is distributed on an "AS IS" BASIS,
  ~ WITHOUT WARRANTIES OR CONDITIONS OF ANY KIND, either express or implied.
  ~ See the License for the specific language governing permissions and
  ~ limitations under the License.
  -->

<xsd:schema xmlns="http://www.elasticspring.org/schema/context"
			xmlns:xsd="http://www.w3.org/2001/XMLSchema"
			xmlns:tool="http://www.springframework.org/schema/tool"
			targetNamespace="http://www.elasticspring.org/schema/context"
			elementFormDefault="qualified" attributeFormDefault="unqualified">

	<xsd:import namespace="http://www.springframework.org/schema/beans"
				schemaLocation="http://www.springframework.org/schema/beans/spring-beans-3.1.xsd" />
	<xsd:import namespace="http://www.springframework.org/schema/tool"
				schemaLocation="http://www.springframework.org/schema/tool/spring-tool-3.1.xsd" />

	<xsd:element name="context-credentials">
		<xsd:annotation>
			<xsd:documentation source="java:org.elasticspring.context.credentials.CredentialsProviderFactoryBean">
				<![CDATA[
	Creates the authentication configuration which will be used to authenticate the request made from this application context to the particular service.
			]]></xsd:documentation>
			<xsd:appinfo>
				<tool:annotation>
					<tool:exports type="com.amazonaws.auth.AWSCredentialsProvider" />
				</tool:annotation>
			</xsd:appinfo>
		</xsd:annotation>
		<xsd:complexType>
			<xsd:all>
				<xsd:element name="simple-credentials" type="simpleCredentialsType" minOccurs="0" maxOccurs="1">
					<xsd:annotation>
						<xsd:documentation>
							Simple credentials which can be used to configure the static credentials. This credentials
							can be either hard-coded in the XML (not recommended), evaluated through an EL expression or
							replaced by a property place holder variable.
						</xsd:documentation>
					</xsd:annotation>
				</xsd:element>
				<xsd:element name="security-token-credentials" type="simpleCredentialsType" minOccurs="0" maxOccurs="1">
					<xsd:annotation>
						<xsd:documentation>
							Security token credentials will be fetched during the runtime. The credentials configured
							here are used to actually fetch the temporary credentials which will be used to actually
							call the services. These "proxy" credentials must be valid and have the access-rights in
							order to get the concrete credentials.
						</xsd:documentation>
					</xsd:annotation>
				</xsd:element>
				<xsd:element name="instance-profile-credentials" minOccurs="0" maxOccurs="1">
					<xsd:annotation>
						<xsd:documentation>
							This credentials will be fetched through the particular instance profile. So there is no
							need to define any additional information. NOTE: In order to use the instance profile
							credentials, the application context must run inside an EC2 instance.
						</xsd:documentation>
					</xsd:annotation>
				</xsd:element>
			</xsd:all>
		</xsd:complexType>
	</xsd:element>

	<xsd:element name="context-resource-loader">
		<xsd:annotation>
			<xsd:documentation
					source="java:org.elasticspring.context.config.xml.SimpleStorageLoaderBeanDefinitionParser">
				Configures a resource loader that supports amazon S3 resources to be loaded by the application context
				resource loader.
			</xsd:documentation>
			<xsd:appinfo>
				<tool:annotation>
					<tool:exports type="org.springframework.core.io.ResourceLoader" />
				</tool:annotation>
			</xsd:appinfo>
		</xsd:annotation>
		<xsd:complexType>
			<xsd:complexContent>
				<xsd:extension base="locationAwareType" />
			</xsd:complexContent>
		</xsd:complexType>
	</xsd:element>

	<xsd:element name="context-region">
		<xsd:annotation>
			<xsd:documentation source="java:org.elasticspring.context.credentials.ContextRegionBeanDefinitionParser">
				<![CDATA[
				Configures the application context wide region provider used for all webservice access to the amazon webservices
			]]></xsd:documentation>
			<xsd:appinfo>
				<tool:annotation>
					<tool:exports type="org.elasticspring.core.region.RegionProvider" />
				</tool:annotation>
			</xsd:appinfo>
		</xsd:annotation>
		<xsd:complexType>
			<xsd:complexContent>
				<xsd:extension base="locationAwareType">
					<xsd:attribute name="auto-detect" type="xsd:boolean" default="false">
						<xsd:annotation>
							<xsd:documentation>Defines that the region should be auto detected through the EC2 meta data
							</xsd:documentation>
						</xsd:annotation>
					</xsd:attribute>
				</xsd:extension>
			</xsd:complexContent>
		</xsd:complexType>
	</xsd:element>

	<xsd:complexType name="locationAwareType">
		<xsd:annotation>
			<xsd:documentation>
				Abstract type which can be extended by components which are location and hence region aware. This type
				allows users to configure the particular region.
			</xsd:documentation>
		</xsd:annotation>
		<xsd:attribute name="region" type="regionType" use="optional">
			<xsd:annotation>
				<xsd:documentation>The region that will be used by this context loader. As Amazon S3 has a global
					region this setting is optional and only useful to use the more direct endpoint to access the S3
					resource. The resources are however (in contrast to other services) visible with every region.
				</xsd:documentation>
			</xsd:annotation>
		</xsd:attribute>
		<xsd:attribute name="region-provider" type="xsd:string" use="optional">
			<xsd:annotation>
				<xsd:appinfo>
					<tool:annotation kind="ref">
						<tool:expected-type
								type="org.elasticspring.core.region.RegionProvider" />
					</tool:annotation>
				</xsd:appinfo>
			</xsd:annotation>
		</xsd:attribute>
	</xsd:complexType>


	<xsd:complexType name="simpleCredentialsType">
		<xsd:attribute name="access-key" use="required">
			<xsd:annotation>
				<xsd:documentation>
					The access key used to make the request. An access key is assigned to one account or IAM user.
				</xsd:documentation>
			</xsd:annotation>
			<xsd:simpleType>
				<xsd:restriction base="xsd:string">
					<xsd:minLength value="1" />
				</xsd:restriction>
			</xsd:simpleType>
		</xsd:attribute>
		<xsd:attribute name="secret-key" use="required">
			<xsd:annotation>
				<xsd:documentation>
					The secret key which is assigned for the particular access key.
				</xsd:documentation>
			</xsd:annotation>
			<xsd:simpleType>
				<xsd:restriction base="xsd:string">
					<xsd:minLength value="1" />
				</xsd:restriction>
			</xsd:simpleType>
		</xsd:attribute>
	</xsd:complexType>

	<xsd:simpleType name="regionType">
		<xsd:annotation>
			<xsd:documentation>The region type which could be a directly enumerated string or an expression or
				placeholder
			</xsd:documentation>
		</xsd:annotation>
		<xsd:union memberTypes="regionTypeEnumeration expressionType placeholderType" />
	</xsd:simpleType>

	<xsd:simpleType name="regionTypeEnumeration">
		<xsd:annotation>
			<xsd:documentation>
				The logical name of the region. Possible regions are available on
				http://docs.amazonwebservices.com/general/latest/gr/rande.html
			</xsd:documentation>
		</xsd:annotation>
		<xsd:restriction base="xsd:string">
			<xsd:enumeration value="US_EAST_1" />
			<xsd:enumeration value="US_WEST_1" />
			<xsd:enumeration value="US_WEST_2" />
			<xsd:enumeration value="EU_WEST_1" />
			<xsd:enumeration value="AP_SOUTHEAST_1" />
			<xsd:enumeration value="AP_SOUTHEAST_2" />
			<xsd:enumeration value="AP_NORTHEAST_1" />
			<xsd:enumeration value="SA_EAST_1" />
			<xsd:enumeration value="CN_NORTH_1" />
		</xsd:restriction>
	</xsd:simpleType>

	<xsd:simpleType name="expressionType">
		<xsd:annotation>
			<xsd:documentation>Type that can be used if regular expression like #{foo.bar} should be allowed in a
				normally fixed enumeration. This is useful to allow enumerations to be resolved at runtime
			</xsd:documentation>
		</xsd:annotation>
		<xsd:restriction base="xsd:string">
			<xsd:pattern value="[#]\{.+\}" />
		</xsd:restriction>
	</xsd:simpleType>

	<xsd:simpleType name="placeholderType">
		<xsd:annotation>
			<xsd:documentation>Type that can be used if placeholder expression like ${foo.bar} should be allowed in a
				normally fixed enumeration. This is useful to allow enumerations to be resolved at configuration time
				through a property source
			</xsd:documentation>
		</xsd:annotation>
		<xsd:restriction base="xsd:string">
			<xsd:pattern value="[$]\{.+\}" />
		</xsd:restriction>
	</xsd:simpleType>
<<<<<<< HEAD

	<xsd:element name="static-region-provider">
		<xsd:annotation>
			<xsd:documentation>Defines a region provider to be configured with a static region
			</xsd:documentation>
		</xsd:annotation>
		<xsd:complexType>
			<xsd:complexContent>
				<xsd:extension base="beans:identifiedType">
					<xsd:attribute name="region" type="regionType" />
				</xsd:extension>
			</xsd:complexContent>
		</xsd:complexType>
	</xsd:element>

	<xsd:element name="stack-configuration">
		<xsd:annotation>
			<xsd:documentation>
				Configures an Amazon Cloud Formation stack and enables lookup of physical ids by logical ids for
				resources defined in the specified stack.
			</xsd:documentation>
		</xsd:annotation>
		<xsd:complexType>
			<xsd:complexContent>
				<xsd:extension base="beans:identifiedType">
					<xsd:attribute name="stack-name" type="xsd:string" use="optional">
						<xsd:annotation>
							<xsd:documentation>
								The name of the stack to be configured. The corresponding stack must exist and must be
								available. If no stack name is configured, the stack name is automatically detected
								based on the stack the current Amazon EC2 instance is part of.
							</xsd:documentation>
						</xsd:annotation>
					</xsd:attribute>
				</xsd:extension>
			</xsd:complexContent>
		</xsd:complexType>
	</xsd:element>
=======
>>>>>>> 5178adaa
</xsd:schema><|MERGE_RESOLUTION|>--- conflicted
+++ resolved
@@ -224,7 +224,6 @@
 			<xsd:pattern value="[$]\{.+\}" />
 		</xsd:restriction>
 	</xsd:simpleType>
-<<<<<<< HEAD
 
 	<xsd:element name="static-region-provider">
 		<xsd:annotation>
@@ -239,30 +238,4 @@
 			</xsd:complexContent>
 		</xsd:complexType>
 	</xsd:element>
-
-	<xsd:element name="stack-configuration">
-		<xsd:annotation>
-			<xsd:documentation>
-				Configures an Amazon Cloud Formation stack and enables lookup of physical ids by logical ids for
-				resources defined in the specified stack.
-			</xsd:documentation>
-		</xsd:annotation>
-		<xsd:complexType>
-			<xsd:complexContent>
-				<xsd:extension base="beans:identifiedType">
-					<xsd:attribute name="stack-name" type="xsd:string" use="optional">
-						<xsd:annotation>
-							<xsd:documentation>
-								The name of the stack to be configured. The corresponding stack must exist and must be
-								available. If no stack name is configured, the stack name is automatically detected
-								based on the stack the current Amazon EC2 instance is part of.
-							</xsd:documentation>
-						</xsd:annotation>
-					</xsd:attribute>
-				</xsd:extension>
-			</xsd:complexContent>
-		</xsd:complexType>
-	</xsd:element>
-=======
->>>>>>> 5178adaa
 </xsd:schema>