/*
 * Copyright 2013-2014 the original author or authors.
 *
 * Licensed under the Apache License, Version 2.0 (the "License");
 * you may not use this file except in compliance with the License.
 * You may obtain a copy of the License at
 *
 *      http://www.apache.org/licenses/LICENSE-2.0
 *
 * Unless required by applicable law or agreed to in writing, software
 * distributed under the License is distributed on an "AS IS" BASIS,
 * WITHOUT WARRANTIES OR CONDITIONS OF ANY KIND, either express or implied.
 * See the License for the specific language governing permissions and
 * limitations under the License.
 */

package org.springframework.cloud.aws.messaging.listener;

import com.amazonaws.AmazonClientException;
import com.amazonaws.services.sqs.AmazonSQSAsync;
import com.amazonaws.services.sqs.buffered.AmazonSQSBufferedAsyncClient;
import com.amazonaws.services.sqs.model.ChangeMessageVisibilityRequest;
import com.amazonaws.services.sqs.model.DeleteMessageRequest;
import com.amazonaws.services.sqs.model.GetQueueAttributesRequest;
import com.amazonaws.services.sqs.model.GetQueueAttributesResult;
import com.amazonaws.services.sqs.model.GetQueueUrlRequest;
import com.amazonaws.services.sqs.model.GetQueueUrlResult;
import com.amazonaws.services.sqs.model.Message;
import com.amazonaws.services.sqs.model.MessageAttributeValue;
import com.amazonaws.services.sqs.model.OverLimitException;
import com.amazonaws.services.sqs.model.QueueAttributeName;
import com.amazonaws.services.sqs.model.ReceiveMessageRequest;
import com.amazonaws.services.sqs.model.ReceiveMessageResult;
import org.apache.log4j.Level;
import org.apache.log4j.LogManager;
import org.junit.Before;
import org.junit.Rule;
import org.junit.Test;
import org.junit.rules.ExpectedException;
import org.mockito.ArgumentCaptor;
import org.mockito.Captor;
import org.mockito.invocation.InvocationOnMock;
import org.mockito.stubbing.Answer;
import org.springframework.cloud.aws.core.support.documentation.RuntimeUse;
import org.springframework.cloud.aws.messaging.config.annotation.EnableSqs;
import org.springframework.cloud.aws.messaging.listener.annotation.SqsListener;
import org.springframework.context.annotation.AnnotationConfigApplicationContext;
import org.springframework.context.annotation.Bean;
import org.springframework.context.annotation.Configuration;
import org.springframework.context.support.StaticApplicationContext;
import org.springframework.core.task.SimpleAsyncTaskExecutor;
import org.springframework.messaging.MessageHeaders;
import org.springframework.messaging.MessagingException;
import org.springframework.messaging.handler.HandlerMethod;
import org.springframework.messaging.handler.annotation.MessageExceptionHandler;
import org.springframework.scheduling.concurrent.ThreadPoolTaskExecutor;
import org.springframework.test.util.ReflectionTestUtils;
import org.springframework.util.MimeType;
import org.springframework.util.StopWatch;

import java.nio.charset.Charset;
import java.util.Collections;
import java.util.Map;
import java.util.concurrent.CountDownLatch;
import java.util.concurrent.TimeUnit;

import static org.junit.Assert.assertEquals;
import static org.junit.Assert.assertFalse;
import static org.junit.Assert.assertNotNull;
import static org.junit.Assert.assertTrue;
import static org.junit.Assert.fail;
import static org.mockito.ArgumentMatchers.any;
import static org.mockito.ArgumentMatchers.eq;
import static org.mockito.Mockito.mock;
import static org.mockito.Mockito.never;
import static org.mockito.Mockito.spy;
import static org.mockito.Mockito.times;
import static org.mockito.Mockito.verify;
import static org.mockito.Mockito.when;
import static org.mockito.Mockito.withSettings;
import static org.mockito.MockitoAnnotations.initMocks;

/**
 * @author Agim Emruli
 * @author Alain Sahli
 * @since 1.0
 */
public class SimpleMessageListenerContainerTest {

    @Rule
    public final ExpectedException expectedException = ExpectedException.none();

    @Captor
    private ArgumentCaptor<org.springframework.messaging.Message<String>> stringMessageCaptor;

    @Before
    public void setUp() throws Exception {
        initMocks(this);
    }

    @Test
    public void testWithDefaultTaskExecutorAndNoBeanName() throws Exception {
        SimpleMessageListenerContainer container = new SimpleMessageListenerContainer();

        container.setAmazonSqs(mock(AmazonSQSAsync.class, withSettings().stubOnly()));
        container.setMessageHandler(mock(QueueMessageHandler.class));

        container.afterPropertiesSet();

<<<<<<< HEAD
        ThreadPoolTaskExecutor taskExecutor = (ThreadPoolTaskExecutor) container.getTaskExecutor();
        assertNotNull(taskExecutor);
        assertEquals(SimpleMessageListenerContainer.class.getSimpleName() + "-", taskExecutor.getThreadNamePrefix());
    }
=======
		ThreadPoolTaskExecutor taskExecutor = (ThreadPoolTaskExecutor) container.getTaskExecutor();
		assertNotNull(taskExecutor);
		assertEquals("testContainerName-", taskExecutor.getThreadNamePrefix());
	}

	@Test
	public void testCustomTaskExecutor() throws Exception {
		SimpleMessageListenerContainer container = new SimpleMessageListenerContainer();
		SimpleAsyncTaskExecutor taskExecutor = new SimpleAsyncTaskExecutor();
		container.setTaskExecutor(taskExecutor);

		container.setAmazonSqs(mock(AmazonSQSAsync.class, withSettings().stubOnly()));
		container.setMessageHandler(mock(QueueMessageHandler.class));
		container.setBeanName("testContainerName");
		container.afterPropertiesSet();

		assertEquals(taskExecutor, container.getTaskExecutor());
	}

	@Test
	public void testSimpleReceiveMessage() throws Exception {
		SimpleMessageListenerContainer container = new SimpleMessageListenerContainer();

		AmazonSQSAsync sqs = mock(AmazonSQSAsync.class, withSettings().stubOnly());
		container.setAmazonSqs(sqs);

		final CountDownLatch countDownLatch = new CountDownLatch(1);
		QueueMessageHandler messageHandler = new QueueMessageHandler() {

			@Override
			public void handleMessage(org.springframework.messaging.Message<?> message) throws MessagingException {
				countDownLatch.countDown();
				assertEquals("messageContent", message.getPayload());
			}
		};
		container.setMessageHandler(messageHandler);
		StaticApplicationContext applicationContext = new StaticApplicationContext();
		applicationContext.registerSingleton("testMessageListener", TestMessageListener.class);
		messageHandler.setApplicationContext(applicationContext);
		container.setBeanName("testContainerName");
		messageHandler.afterPropertiesSet();

		mockGetQueueUrl(sqs, "testQueue", "http://testSimpleReceiveMessage.amazonaws.com");
		mockGetQueueAttributesWithEmptyResult(sqs, "http://testSimpleReceiveMessage.amazonaws.com");

		container.afterPropertiesSet();

		when(sqs.receiveMessage(new ReceiveMessageRequest("http://testSimpleReceiveMessage.amazonaws.com").withAttributeNames("All")
				.withMessageAttributeNames("All")
				.withMaxNumberOfMessages(10)))
				.thenReturn(new ReceiveMessageResult().withMessages(new Message().withBody("messageContent"),
						new Message().withBody("messageContent")))
				.thenReturn(new ReceiveMessageResult());
		when(sqs.getQueueAttributes(any(GetQueueAttributesRequest.class))).thenReturn(new GetQueueAttributesResult());

		container.start();

		assertTrue(countDownLatch.await(1, TimeUnit.SECONDS));

		container.stop();
	}

	@Test
	public void testContainerDoesNotProcessMessageAfterBeingStopped() throws Exception {
		final SimpleMessageListenerContainer container = new SimpleMessageListenerContainer();
		SimpleAsyncTaskExecutor taskExecutor = new SimpleAsyncTaskExecutor();
		container.setTaskExecutor(taskExecutor);

		AmazonSQSAsync sqs = mock(AmazonSQSAsync.class, withSettings().stubOnly());
		container.setAmazonSqs(sqs);

		QueueMessageHandler messageHandler = new QueueMessageHandler() {

			@Override
			public void handleMessage(org.springframework.messaging.Message<?> message) throws MessagingException {
				fail("Should not have been called");
			}
		};
		container.setMessageHandler(messageHandler);
		container.setBeanName("testContainerName");

		mockGetQueueUrl(sqs, "testQueue", "http://testContainerDoesNotProcessMessageAfterBeingStopped.amazonaws.com");

		container.afterPropertiesSet();

		when(sqs.receiveMessage(new ReceiveMessageRequest("http://testContainerDoesNotProcessMessageAfterBeingStopped.amazonaws.com"))).
				thenAnswer(new Answer<ReceiveMessageResult>() {

					@Override
					public ReceiveMessageResult answer(InvocationOnMock invocation) throws Throwable {
						container.stop();
						return new ReceiveMessageResult().withMessages(new Message().withBody("test"));
					}
				});

		container.start();
	}

	@Test
	public void listener_withMultipleMessageHandlers_shouldBeCalled() throws Exception {
		final CountDownLatch countDownLatch = new CountDownLatch(2);
		SimpleMessageListenerContainer container = new SimpleMessageListenerContainer() {

			@Override
			protected void executeMessage(org.springframework.messaging.Message<String> stringMessage) {
				countDownLatch.countDown();
				super.executeMessage(stringMessage);
			}
		};
		AmazonSQSAsync sqs = mock(AmazonSQSAsync.class, withSettings().stubOnly());
		container.setAmazonSqs(sqs);

		QueueMessageHandler messageHandler = new QueueMessageHandler();
		container.setMessageHandler(messageHandler);
		StaticApplicationContext applicationContext = new StaticApplicationContext();
		applicationContext.registerSingleton("testMessageListener", TestMessageListener.class);
		applicationContext.registerSingleton("anotherTestMessageListener", AnotherTestMessageListener.class);

		mockGetQueueUrl(sqs, "testQueue", "http://listener_withMultipleMessageHandlers_shouldBeCalled.amazonaws.com");
		mockGetQueueAttributesWithEmptyResult(sqs, "http://listener_withMultipleMessageHandlers_shouldBeCalled.amazonaws.com");
		mockGetQueueUrl(sqs, "anotherTestQueue", "http://listener_withMultipleMessageHandlers_shouldBeCalled.another.amazonaws.com");
		mockGetQueueAttributesWithEmptyResult(sqs, "http://listener_withMultipleMessageHandlers_shouldBeCalled.another.amazonaws.com");

		messageHandler.setApplicationContext(applicationContext);
		messageHandler.afterPropertiesSet();
		container.afterPropertiesSet();

		when(sqs.receiveMessage(new ReceiveMessageRequest("http://listener_withMultipleMessageHandlers_shouldBeCalled.amazonaws.com").withAttributeNames("All")
				.withMessageAttributeNames("All")
				.withMaxNumberOfMessages(10)))
				.thenReturn(new ReceiveMessageResult().withMessages(new Message().withBody("messageContent")))
				.thenReturn(new ReceiveMessageResult());
		when(sqs.receiveMessage(new ReceiveMessageRequest("http://listener_withMultipleMessageHandlers_shouldBeCalled.another.amazonaws.com").withAttributeNames("All")
				.withMessageAttributeNames("All")
				.withMaxNumberOfMessages(10)))
				.thenReturn(new ReceiveMessageResult().withMessages(new Message().withBody("anotherMessageContent")))
				.thenReturn(new ReceiveMessageResult());
		when(sqs.getQueueAttributes(any(GetQueueAttributesRequest.class))).thenReturn(new GetQueueAttributesResult());

		container.start();

		assertTrue(countDownLatch.await(2L, TimeUnit.SECONDS));
		container.stop();
		assertEquals("messageContent", applicationContext.getBean(TestMessageListener.class).getMessage());
		assertEquals("anotherMessageContent", applicationContext.getBean(AnotherTestMessageListener.class).getMessage());
	}

	@Test
	public void messageExecutor_withMessageWithAttributes_shouldPassThemAsHeaders() throws Exception {
		// Arrange
		final CountDownLatch countDownLatch = new CountDownLatch(1);
		SimpleMessageListenerContainer container = new SimpleMessageListenerContainer() {

			@Override
			protected void executeMessage(org.springframework.messaging.Message<String> stringMessage) {
				countDownLatch.countDown();
				super.executeMessage(stringMessage);
			}
		};

		AmazonSQSAsync sqs = mock(AmazonSQSAsync.class, withSettings().stubOnly());
		container.setAmazonSqs(sqs);

		QueueMessageHandler messageHandler = spy(new QueueMessageHandler());
		container.setMessageHandler(messageHandler);

		StaticApplicationContext applicationContext = new StaticApplicationContext();
		applicationContext.registerSingleton("testMessageListener", TestMessageListener.class);

		mockGetQueueUrl(sqs, "testQueue", "http://messageExecutor_withMessageWithAttributes_shouldPassThemAsHeaders.amazonaws.com");
		mockGetQueueAttributesWithEmptyResult(sqs, "http://messageExecutor_withMessageWithAttributes_shouldPassThemAsHeaders.amazonaws.com");

		messageHandler.setApplicationContext(applicationContext);
		messageHandler.afterPropertiesSet();
		container.afterPropertiesSet();

		when(sqs.receiveMessage(new ReceiveMessageRequest("http://messageExecutor_withMessageWithAttributes_shouldPassThemAsHeaders.amazonaws.com").withAttributeNames("All")
				.withMessageAttributeNames("All")
				.withMaxNumberOfMessages(10)))
				.thenReturn(new ReceiveMessageResult().withMessages(new Message().withBody("messageContent").withAttributes(Collections.singletonMap("SenderId", "ID"))))
				.thenReturn(new ReceiveMessageResult());
		when(sqs.getQueueAttributes(any(GetQueueAttributesRequest.class))).thenReturn(new GetQueueAttributesResult());

		// Act
		container.start();

		// Assert
		assertTrue(countDownLatch.await(2L, TimeUnit.SECONDS));
		container.stop();

		verify(messageHandler).handleMessage(this.stringMessageCaptor.capture());
		assertEquals("ID", this.stringMessageCaptor.getValue().getHeaders().get("SenderId"));

	}

	@Test
	public void doDestroy_whenContainerCallsDestroy_DestroysDefaultTaskExecutor() throws Exception {
		// Arrange
		SimpleMessageListenerContainer simpleMessageListenerContainer = new SimpleMessageListenerContainer();
		AmazonSQSAsync sqs = mock(AmazonSQSAsync.class, withSettings().stubOnly());
		simpleMessageListenerContainer.setAmazonSqs(sqs);
		QueueMessageHandler messageHandler = mock(QueueMessageHandler.class);
		simpleMessageListenerContainer.setMessageHandler(messageHandler);
		simpleMessageListenerContainer.afterPropertiesSet();
		simpleMessageListenerContainer.start();

		// Act
		simpleMessageListenerContainer.destroy();

		// Assert
		assertTrue(((ThreadPoolTaskExecutor) simpleMessageListenerContainer.getTaskExecutor()).getThreadPoolExecutor().isTerminated());
	}

	@Test
	public void afterPropertiesSet_whenCalled_taskExecutorIsActive() throws Exception {
		// Arrange
		SimpleMessageListenerContainer container = new SimpleMessageListenerContainer();
		AmazonSQSAsync sqs = mock(AmazonSQSAsync.class, withSettings().stubOnly());
		container.setAmazonSqs(sqs);
		QueueMessageHandler messageHandler = mock(QueueMessageHandler.class);
		container.setMessageHandler(messageHandler);

		// Act
		container.afterPropertiesSet();

		// Assert
		assertFalse(((ThreadPoolTaskExecutor) container.getTaskExecutor()).getThreadPoolExecutor().isTerminated());
		container.stop();
	}

	@Test
	public void messageExecutor_messageWithMimeTypeMessageAttribute_shouldSetItAsHeader() throws Exception {
		// Arrange
		final CountDownLatch countDownLatch = new CountDownLatch(1);
		SimpleMessageListenerContainer container = new SimpleMessageListenerContainer() {

			@Override
			protected void executeMessage(org.springframework.messaging.Message<String> stringMessage) {
				countDownLatch.countDown();
				super.executeMessage(stringMessage);
			}
		};

		AmazonSQSAsync sqs = mock(AmazonSQSAsync.class, withSettings().stubOnly());
		container.setAmazonSqs(sqs);

		QueueMessageHandler messageHandler = spy(new QueueMessageHandler());
		container.setMessageHandler(messageHandler);

		StaticApplicationContext applicationContext = new StaticApplicationContext();
		applicationContext.registerSingleton("testMessageListener", TestMessageListener.class);

		mockGetQueueUrl(sqs, "testQueue", "http://messageExecutor_messageWithMimeTypeMessageAttribute_shouldSetItAsHeader.amazonaws.com");
		mockGetQueueAttributesWithEmptyResult(sqs, "http://messageExecutor_messageWithMimeTypeMessageAttribute_shouldSetItAsHeader.amazonaws.com");

		messageHandler.setApplicationContext(applicationContext);
		messageHandler.afterPropertiesSet();
		container.afterPropertiesSet();

		MimeType mimeType = new MimeType("text", "plain", Charset.forName("UTF-8"));
		when(sqs.receiveMessage(new ReceiveMessageRequest("http://messageExecutor_messageWithMimeTypeMessageAttribute_shouldSetItAsHeader.amazonaws.com").withAttributeNames("All")
				.withMessageAttributeNames("All")
				.withMaxNumberOfMessages(10)))
				.thenReturn(new ReceiveMessageResult().withMessages(new Message().withBody("messageContent")
						.withAttributes(Collections.singletonMap("SenderId", "ID"))
						.withMessageAttributes(Collections.singletonMap(MessageHeaders.CONTENT_TYPE, new MessageAttributeValue().withDataType("String")
								.withStringValue(mimeType.toString())))))
				.thenReturn(new ReceiveMessageResult());
		when(sqs.getQueueAttributes(any(GetQueueAttributesRequest.class))).thenReturn(new GetQueueAttributesResult());

		// Act
		container.start();

		// Assert
		assertTrue(countDownLatch.await(2L, TimeUnit.SECONDS));
		container.stop();

		verify(messageHandler).handleMessage(this.stringMessageCaptor.capture());
		assertEquals(mimeType, this.stringMessageCaptor.getValue().getHeaders().get(MessageHeaders.CONTENT_TYPE));
	}

	@Test
	public void queueMessageHandler_withJavaConfig_shouldScanTheListenerMethods() throws Exception {
		// Arrange & Act
		AnnotationConfigApplicationContext applicationContext = new AnnotationConfigApplicationContext(SqsTestConfig.class, TestMessageListener.class);
		SimpleMessageListenerContainer simpleMessageListenerContainer = applicationContext.getBean(SimpleMessageListenerContainer.class);
		QueueMessageHandler queueMessageHandler = (QueueMessageHandler) ReflectionTestUtils.getField(simpleMessageListenerContainer, "messageHandler");

		// Assert
		assertEquals(1, queueMessageHandler.getHandlerMethods().size());
	}

	@Test
	public void executeMessage_successfulExecution_shouldRemoveMessageFromQueue() throws Exception {
		// Arrange
		final CountDownLatch countDownLatch = new CountDownLatch(1);
		SimpleMessageListenerContainer container = new SimpleMessageListenerContainer() {

			@Override
			protected void executeMessage(org.springframework.messaging.Message<String> stringMessage) {
				countDownLatch.countDown();
				super.executeMessage(stringMessage);
			}
		};

		AmazonSQSAsync sqs = mock(AmazonSQSAsync.class);
		container.setAmazonSqs(sqs);

		QueueMessageHandler messageHandler = new QueueMessageHandler();
		container.setMessageHandler(messageHandler);

		StaticApplicationContext applicationContext = new StaticApplicationContext();
		applicationContext.registerSingleton("testMessageListener", TestMessageListener.class);

		mockGetQueueUrl(sqs, "testQueue", "http://executeMessage_successfulExecution_shouldRemoveMessageFromQueue.amazonaws.com");
		mockGetQueueAttributesWithEmptyResult(sqs, "http://executeMessage_successfulExecution_shouldRemoveMessageFromQueue.amazonaws.com");

		messageHandler.setApplicationContext(applicationContext);
		messageHandler.afterPropertiesSet();
		container.afterPropertiesSet();

		mockReceiveMessage(sqs, "http://executeMessage_successfulExecution_shouldRemoveMessageFromQueue.amazonaws.com", "messageContent", "ReceiptHandle");

		// Act
		container.start();

		// Assert
		assertTrue(countDownLatch.await(2L, TimeUnit.SECONDS));
		container.stop();
		verify(sqs, times(1)).deleteMessageAsync(eq(new DeleteMessageRequest("http://executeMessage_successfulExecution_shouldRemoveMessageFromQueue.amazonaws.com", "ReceiptHandle")));
	}

	@Test
	public void executeMessage_executionThrowsExceptionAndQueueHasAllDeletionPolicy_shouldRemoveMessageFromQueue() throws Exception {
		// Arrange
		final CountDownLatch countDownLatch = new CountDownLatch(1);
		SimpleMessageListenerContainer container = new SimpleMessageListenerContainer() {

			@Override
			protected void executeMessage(org.springframework.messaging.Message<String> stringMessage) {
				countDownLatch.countDown();
				super.executeMessage(stringMessage);
			}
		};

		AmazonSQSAsync sqs = mock(AmazonSQSAsync.class);
		container.setAmazonSqs(sqs);

		QueueMessageHandler messageHandler = new QueueMessageHandler();
		container.setMessageHandler(messageHandler);

		StaticApplicationContext applicationContext = new StaticApplicationContext();
		applicationContext.registerSingleton("testMessageListener", TestMessageListenerThatThrowsAnExceptionWithAllDeletionPolicy.class);

		mockGetQueueUrl(sqs, "testQueue", "http://executeMessage_executionThrowsExceptionAndQueueHasAllDeletionPolicy_shouldRemoveMessageFromQueue.amazonaws.com");
		mockGetQueueAttributesWithEmptyResult(sqs, "http://executeMessage_executionThrowsExceptionAndQueueHasAllDeletionPolicy_shouldRemoveMessageFromQueue.amazonaws.com");

		messageHandler.setApplicationContext(applicationContext);
		messageHandler.afterPropertiesSet();
		container.afterPropertiesSet();

		when(sqs.receiveMessage(new ReceiveMessageRequest("http://executeMessage_executionThrowsExceptionAndQueueHasAllDeletionPolicy_shouldRemoveMessageFromQueue.amazonaws.com").withAttributeNames("All").withMaxNumberOfMessages(10).withMessageAttributeNames("All"))).
				thenReturn(new ReceiveMessageResult().withMessages(new Message().withBody("messageContent").withReceiptHandle("ReceiptHandle")),
						new ReceiveMessageResult());

		// Act
		container.start();

		// Assert
		assertTrue(countDownLatch.await(2L, TimeUnit.SECONDS));
		container.stop();
		verify(sqs, times(1)).deleteMessageAsync(eq(new DeleteMessageRequest("http://executeMessage_executionThrowsExceptionAndQueueHasAllDeletionPolicy_shouldRemoveMessageFromQueue.amazonaws.com", "ReceiptHandle")));
	}

	@Test
	public void executeMessage_executionThrowsExceptionAndQueueHasRedrivePolicy_shouldNotRemoveMessageFromQueue() throws Exception {
		// Arrange
		final CountDownLatch countDownLatch = new CountDownLatch(1);
		SimpleMessageListenerContainer container = new SimpleMessageListenerContainer() {

			@Override
			protected void executeMessage(org.springframework.messaging.Message<String> stringMessage) {
				countDownLatch.countDown();
				super.executeMessage(stringMessage);
			}
		};

		AmazonSQSAsync sqs = mock(AmazonSQSAsync.class);
		container.setAmazonSqs(sqs);

		QueueMessageHandler messageHandler = new QueueMessageHandler();
		container.setMessageHandler(messageHandler);

		StaticApplicationContext applicationContext = new StaticApplicationContext();
		applicationContext.registerSingleton("testMessageListener", TestMessageListenerThatThrowsAnExceptionWithAllExceptOnRedriveDeletionPolicy.class);

		mockGetQueueUrl(sqs, "testQueue", "http://executeMessage_executionThrowsExceptionAndQueueHasRedrivePolicy_shouldNotRemoveMessageFromQueue.amazonaws.com");
		mockGetQueueAttributesWithRedrivePolicy(sqs, "http://executeMessage_executionThrowsExceptionAndQueueHasRedrivePolicy_shouldNotRemoveMessageFromQueue.amazonaws.com");

		messageHandler.setApplicationContext(applicationContext);
		messageHandler.afterPropertiesSet();
		container.afterPropertiesSet();

		when(sqs.receiveMessage(new ReceiveMessageRequest("http://executeMessage_executionThrowsExceptionAndQueueHasRedrivePolicy_shouldNotRemoveMessageFromQueue.amazonaws.com").withAttributeNames("All")
				.withMaxNumberOfMessages(10)
				.withMessageAttributeNames("All")))
				.thenReturn(new ReceiveMessageResult().withMessages(new Message().withBody("messageContent").withReceiptHandle("ReceiptHandle")),
						new ReceiveMessageResult());

		// Act
		container.start();

		// Assert
		assertTrue(countDownLatch.await(2L, TimeUnit.SECONDS));
		container.stop();
		verify(sqs, never()).deleteMessageAsync(eq(new DeleteMessageRequest("http://executeMessage_executionThrowsExceptionAndQueueHasRedrivePolicy_shouldNotRemoveMessageFromQueue.amazonaws.com", "ReceiptHandle")));
	}

	@Test
	public void doStop_containerNotRunning_shouldNotThrowAnException() throws Exception {
		// Arrange
		SimpleMessageListenerContainer container = new SimpleMessageListenerContainer();
		container.setAmazonSqs(mock(AmazonSQSAsync.class, withSettings().stubOnly()));
		container.setMessageHandler(mock(QueueMessageHandler.class));
		container.setAutoStartup(false);
		container.afterPropertiesSet();

		// Act & Assert
		container.stop();
	}

	@Test
	public void receiveMessage_throwsAnException_operationShouldBeRetried() throws Exception {
		// Arrange
		Level previous = disableLogging();

		AmazonSQSAsync amazonSqs = mock(AmazonSQSAsync.class, withSettings().stubOnly());
		when(amazonSqs.receiveMessage(any(ReceiveMessageRequest.class))).thenThrow(new RuntimeException("Boom!"))
				.thenReturn(new ReceiveMessageResult()
						.withMessages(new Message().withBody("messageContent"),
								new Message().withBody("messageContent")));

		final CountDownLatch countDownLatch = new CountDownLatch(1);
		QueueMessageHandler messageHandler = new QueueMessageHandler() {

			@Override
			public void handleMessage(org.springframework.messaging.Message<?> message) throws MessagingException {
				countDownLatch.countDown();
				assertEquals("messageContent", message.getPayload());
			}
		};

		StaticApplicationContext applicationContext = new StaticApplicationContext();
		applicationContext.registerSingleton("testMessageListener", TestMessageListener.class);
		messageHandler.setApplicationContext(applicationContext);

		mockGetQueueUrl(amazonSqs, "testQueue", "http://receiveMessage_throwsAnException_operationShouldBeRetried.amazonaws.com");
		messageHandler.afterPropertiesSet();

		when(amazonSqs.getQueueAttributes(any(GetQueueAttributesRequest.class))).thenReturn(new GetQueueAttributesResult());

		SimpleMessageListenerContainer container = new SimpleMessageListenerContainer();
		container.setBackOffTime(0);
		container.setAmazonSqs(amazonSqs);
		container.setMessageHandler(messageHandler);
		container.setAutoStartup(false);
		container.afterPropertiesSet();

		// Act
		container.start();

		// Assert
		assertTrue(countDownLatch.await(1, TimeUnit.SECONDS));
		container.stop();
		setLogLevel(previous);
	}

	@Test
	public void receiveMessage_withMessageListenerMethodAndNeverDeletionPolicy_waitsForAcknowledgmentBeforeDeletion() throws Exception {
		// Arrange
		final CountDownLatch countDownLatch = new CountDownLatch(1);
		SimpleMessageListenerContainer container = new SimpleMessageListenerContainer() {

			@Override
			protected void executeMessage(org.springframework.messaging.Message<String> stringMessage) {
				countDownLatch.countDown();
				super.executeMessage(stringMessage);
			}
		};

		AmazonSQSAsync sqs = mock(AmazonSQSAsync.class);
		container.setAmazonSqs(sqs);

		QueueMessageHandler messageHandler = new QueueMessageHandler();
		container.setMessageHandler(messageHandler);

		StaticApplicationContext applicationContext = new StaticApplicationContext();
		applicationContext.registerSingleton("testListener", TestMessageListenerWithManualDeletionPolicy.class);

		mockGetQueueUrl(sqs, "testQueue", "http://receiveMessage_withMessageListenerMethodAndNeverDeletionPolicy_waitsForAcknowledgmentBeforeDeletion.amazonaws.com");
		mockGetQueueAttributesWithEmptyResult(sqs, "http://receiveMessage_withMessageListenerMethodAndNeverDeletionPolicy_waitsForAcknowledgmentBeforeDeletion.amazonaws.com");

		messageHandler.setApplicationContext(applicationContext);
		messageHandler.afterPropertiesSet();
		container.afterPropertiesSet();

		mockReceiveMessage(sqs, "http://receiveMessage_withMessageListenerMethodAndNeverDeletionPolicy_waitsForAcknowledgmentBeforeDeletion.amazonaws.com", "messageContent", "ReceiptHandle");

		// Act
		container.start();

		// Assert
		countDownLatch.await(1L, TimeUnit.SECONDS);
		verify(sqs, never()).deleteMessageAsync(eq(new DeleteMessageRequest("http://receiveMessage_withMessageListenerMethodAndNeverDeletionPolicy_waitsForAcknowledgmentBeforeDeletion.amazonaws.com", "ReceiptHandle")));
		TestMessageListenerWithManualDeletionPolicy testMessageListenerWithManualDeletionPolicy = applicationContext.getBean(TestMessageListenerWithManualDeletionPolicy.class);
		testMessageListenerWithManualDeletionPolicy.getCountDownLatch().await(1L, TimeUnit.SECONDS);
		testMessageListenerWithManualDeletionPolicy.acknowledge();
		verify(sqs, times(1)).deleteMessageAsync(eq(new DeleteMessageRequest("http://receiveMessage_withMessageListenerMethodAndNeverDeletionPolicy_waitsForAcknowledgmentBeforeDeletion.amazonaws.com", "ReceiptHandle")));
		container.stop();
	}

	@Test
	public void receiveMessage_withMessageListenerMethodAndVisibilityProlonging_callsChangeMessageVisibility() throws Exception {
		// Arrange
		final CountDownLatch countDownLatch = new CountDownLatch(1);
		SimpleMessageListenerContainer container = new SimpleMessageListenerContainer() {

			@Override
			protected void executeMessage(org.springframework.messaging.Message<String> stringMessage) {
				countDownLatch.countDown();
				super.executeMessage(stringMessage);
			}
		};

		AmazonSQSAsync sqs = mock(AmazonSQSAsync.class);
		container.setAmazonSqs(sqs);

		QueueMessageHandler messageHandler = new QueueMessageHandler();
		container.setMessageHandler(messageHandler);

		StaticApplicationContext applicationContext = new StaticApplicationContext();
		applicationContext.registerSingleton("testListener", TestMessageListenerWithVisibilityProlong.class);

		mockGetQueueUrl(sqs, "testQueue", "http://receiveMessage_withMessageListenerMethodAndVisibilityProlonging_callsChangeMessageVisibility.amazonaws.com");
		mockGetQueueAttributesWithEmptyResult(sqs, "http://receiveMessage_withMessageListenerMethodAndVisibilityProlonging_callsChangeMessageVisibility.amazonaws.com");

		messageHandler.setApplicationContext(applicationContext);
		messageHandler.afterPropertiesSet();
		container.afterPropertiesSet();

		mockReceiveMessage(sqs, "http://receiveMessage_withMessageListenerMethodAndVisibilityProlonging_callsChangeMessageVisibility.amazonaws.com", "messageContent", "ReceiptHandle");

		// Act
		container.start();

		// Assert
		countDownLatch.await(1L, TimeUnit.SECONDS);
		verify(sqs, never()).changeMessageVisibilityAsync(any(ChangeMessageVisibilityRequest.class));
		TestMessageListenerWithVisibilityProlong testMessageListenerWithVisibilityProlong = applicationContext.getBean(TestMessageListenerWithVisibilityProlong.class);
		testMessageListenerWithVisibilityProlong.getCountDownLatch().await(1L, TimeUnit.SECONDS);
		testMessageListenerWithVisibilityProlong.extend(5);
		verify(sqs, times(1)).changeMessageVisibilityAsync(eq(new ChangeMessageVisibilityRequest("http://receiveMessage_withMessageListenerMethodAndVisibilityProlonging_callsChangeMessageVisibility.amazonaws.com", "ReceiptHandle", 5)));
		container.stop();
	}

	@Test
	public void executeMessage_withDifferentDeletionPolicies_shouldActAccordingly() throws Exception {
		// Arrange
		Level previous = disableLogging();

		SimpleMessageListenerContainer container = new SimpleMessageListenerContainer();
		AmazonSQSAsync sqs = mock(AmazonSQSAsync.class);
		container.setAmazonSqs(sqs);

		QueueMessageHandler messageHandler = new QueueMessageHandler();
		container.setMessageHandler(messageHandler);

		StaticApplicationContext applicationContext = new StaticApplicationContext();
		applicationContext.registerSingleton("testListener", TestMessageListenerWithAllPossibleDeletionPolicies.class);

		mockGetQueueUrl(sqs, "alwaysSuccess", "http://alwaysSuccess.amazonaws.com");
		mockGetQueueAttributesWithEmptyResult(sqs, "http://alwaysSuccess.amazonaws.com");
		mockGetQueueUrl(sqs, "alwaysError", "http://alwaysError.amazonaws.com");
		mockGetQueueAttributesWithEmptyResult(sqs, "http://alwaysError.amazonaws.com");
		mockGetQueueUrl(sqs, "onSuccessSuccess", "http://onSuccessSuccess.amazonaws.com");
		mockGetQueueAttributesWithEmptyResult(sqs, "http://onSuccessSuccess.amazonaws.com");
		mockGetQueueUrl(sqs, "onSuccessError", "http://onSuccessError.amazonaws.com");
		mockGetQueueAttributesWithEmptyResult(sqs, "http://onSuccessError.amazonaws.com");
		mockGetQueueUrl(sqs, "noRedriveSuccess", "http://noRedriveSuccess.amazonaws.com");
		mockGetQueueAttributesWithRedrivePolicy(sqs, "http://noRedriveSuccess.amazonaws.com");
		mockGetQueueUrl(sqs, "noRedriveError", "http://noRedriveError.amazonaws.com");
		mockGetQueueAttributesWithRedrivePolicy(sqs, "http://noRedriveError.amazonaws.com");
		mockGetQueueUrl(sqs, "neverSuccess", "http://neverSuccess.amazonaws.com");
		mockGetQueueAttributesWithEmptyResult(sqs, "http://neverSuccess.amazonaws.com");
		mockGetQueueUrl(sqs, "neverError", "http://neverError.amazonaws.com");
		mockGetQueueAttributesWithEmptyResult(sqs, "http://neverError.amazonaws.com");

		messageHandler.setApplicationContext(applicationContext);
		messageHandler.afterPropertiesSet();
		container.afterPropertiesSet();

		mockReceiveMessage(sqs, "http://alwaysSuccess.amazonaws.com", "foo", "alwaysSuccess");
		mockReceiveMessage(sqs, "http://alwaysError.amazonaws.com", "foo", "alwaysError");
		mockReceiveMessage(sqs, "http://onSuccessSuccess.amazonaws.com", "foo", "onSuccessSuccess");
		mockReceiveMessage(sqs, "http://onSuccessError.amazonaws.com", "foo", "onSuccessError");
		mockReceiveMessage(sqs, "http://noRedriveSuccess.amazonaws.com", "foo", "noRedriveSuccess");
		mockReceiveMessage(sqs, "http://noRedriveError.amazonaws.com", "foo", "noRedriveError");
		mockReceiveMessage(sqs, "http://neverSuccess.amazonaws.com", "foo", "neverSuccess");
		mockReceiveMessage(sqs, "http://neverError.amazonaws.com", "foo", "neverError");

		// Act
		container.start();

		// Assert
		TestMessageListenerWithAllPossibleDeletionPolicies bean = applicationContext.getBean(TestMessageListenerWithAllPossibleDeletionPolicies.class);
		assertTrue(bean.getCountdownLatch().await(1L, TimeUnit.SECONDS));
		container.stop();
		verify(sqs, times(1)).deleteMessageAsync(eq(new DeleteMessageRequest("http://alwaysSuccess.amazonaws.com", "alwaysSuccess")));
		verify(sqs, times(1)).deleteMessageAsync(eq(new DeleteMessageRequest("http://alwaysError.amazonaws.com", "alwaysError")));
		verify(sqs, times(1)).deleteMessageAsync(eq(new DeleteMessageRequest("http://onSuccessSuccess.amazonaws.com", "onSuccessSuccess")));
		verify(sqs, never()).deleteMessageAsync(eq(new DeleteMessageRequest("http://onSuccessError.amazonaws.com", "onSuccessError")));
		verify(sqs, times(1)).deleteMessageAsync(eq(new DeleteMessageRequest("http://noRedriveSuccess.amazonaws.com", "noRedriveSuccess")));
		verify(sqs, never()).deleteMessageAsync(eq(new DeleteMessageRequest("http://noRedriveError.amazonaws.com", "noRedriveError")));
		verify(sqs, never()).deleteMessageAsync(eq(new DeleteMessageRequest("http://neverSuccess.amazonaws.com", "neverSuccess")));
		verify(sqs, never()).deleteMessageAsync(eq(new DeleteMessageRequest("http://neverError.amazonaws.com", "neverError")));

		setLogLevel(previous);
	}

	private static Level disableLogging() {
		Level previous = LogManager.getLogger(SimpleMessageListenerContainer.class).getLevel();
		LogManager.getLogger(SimpleMessageListenerContainer.class).setLevel(Level.OFF);
		return previous;
	}

	private static void setLogLevel(Level level) {
		LogManager.getLogger(SimpleMessageListenerContainer.class).setLevel(level);
	}

	@Test
	public void stop_withALogicalQueueName_mustStopOnlyTheSpecifiedQueue() throws Exception {
		// Arrange
		StaticApplicationContext applicationContext = new StaticApplicationContext();
		applicationContext.registerSingleton("testMessageListener", TestMessageListener.class);
		applicationContext.registerSingleton("anotherTestMessageListener", AnotherTestMessageListener.class);

		SimpleMessageListenerContainer container = new SimpleMessageListenerContainer();
		AmazonSQSAsync sqs = mock(AmazonSQSAsync.class, withSettings().stubOnly());
		container.setAmazonSqs(sqs);
		container.setBackOffTime(0);

		QueueMessageHandler messageHandler = new QueueMessageHandler();
		messageHandler.setApplicationContext(applicationContext);
		container.setMessageHandler(messageHandler);

		mockGetQueueUrl(sqs, "testQueue", "http://stop_withALogicalQueueName_mustStopOnlyTheSpecifiedQueue.amazonaws.com");
		mockGetQueueAttributesWithEmptyResult(sqs, "http://stop_withALogicalQueueName_mustStopOnlyTheSpecifiedQueue.amazonaws.com");
		mockGetQueueUrl(sqs, "anotherTestQueue", "http://stop_withALogicalQueueName_mustStopOnlyTheSpecifiedQueue.another.amazonaws.com");
		mockGetQueueAttributesWithEmptyResult(sqs, "http://stop_withALogicalQueueName_mustStopOnlyTheSpecifiedQueue.another.amazonaws.com");

		when(sqs.receiveMessage(any(ReceiveMessageRequest.class))).thenReturn(new ReceiveMessageResult());

		messageHandler.afterPropertiesSet();
		container.afterPropertiesSet();
		container.start();

		assertTrue(container.isRunning("testQueue"));
		assertTrue(container.isRunning("anotherTestQueue"));

		// Act
		container.stop("testQueue");


		// Assert
		assertFalse(container.isRunning("testQueue"));
		assertTrue(container.isRunning("anotherTestQueue"));

		container.stop();

		assertFalse(container.isRunning("testQueue"));
		assertFalse(container.isRunning("anotherTestQueue"));
	}

	@Test
	public void stopAndStart_withContainerHavingARunningQueue_shouldRestartTheSpecifiedQueue() throws Exception {
		// Arrange
		StaticApplicationContext applicationContext = new StaticApplicationContext();
		applicationContext.registerSingleton("testMessageListener", TestMessageListener.class);
		applicationContext.registerSingleton("anotherTestMessageListener", AnotherTestMessageListener.class);

		SimpleMessageListenerContainer container = new SimpleMessageListenerContainer();
		MockAmazonSqsAsyncClient sqs = new MockAmazonSqsAsyncClient();

		container.setAmazonSqs(sqs);
		container.setBackOffTime(0);

		QueueMessageHandler messageHandler = new QueueMessageHandler();
		messageHandler.setApplicationContext(applicationContext);
		container.setMessageHandler(messageHandler);

		messageHandler.afterPropertiesSet();
		container.afterPropertiesSet();
		container.start();
		container.stop("testQueue");

		assertFalse(container.isRunning("testQueue"));
		assertTrue(container.isRunning("anotherTestQueue"));

		sqs.setReceiveMessageEnabled(true);

		// Act
		container.start("testQueue");

		// Assert
		assertTrue(container.isRunning("testQueue"));
		assertTrue(container.isRunning("anotherTestQueue"));

		TestMessageListener testMessageListener = applicationContext.getBean(TestMessageListener.class);
		boolean await = testMessageListener.getCountDownLatch().await(1, TimeUnit.SECONDS);
		assertTrue(await);
		assertEquals("Hello", testMessageListener.getMessage());
		container.stop();
>>>>>>> b01aa5c8

    @Test
    public void testWithDefaultTaskExecutorAndBeanName() throws Exception {
        SimpleMessageListenerContainer container = new SimpleMessageListenerContainer();

        container.setAmazonSqs(mock(AmazonSQSAsync.class, withSettings().stubOnly()));
        container.setMessageHandler(mock(QueueMessageHandler.class));
        container.setBeanName("testContainerName");
        container.afterPropertiesSet();

        ThreadPoolTaskExecutor taskExecutor = (ThreadPoolTaskExecutor) container.getTaskExecutor();
        assertNotNull(taskExecutor);
        assertEquals("testContainerName-", taskExecutor.getThreadNamePrefix());
    }

    @Test
    public void testWithDefaultTaskExecutorAndOneHandler() throws Exception {
        int testedMaxNumberOfMessages = 10;

        Map<QueueMessageHandler.MappingInformation, HandlerMethod> messageHandlerMethods = Collections.singletonMap(
                new QueueMessageHandler.MappingInformation(Collections.singleton("testQueue"),
                        SqsMessageDeletionPolicy.ALWAYS), null);

        SimpleMessageListenerContainer container = new SimpleMessageListenerContainer();

        QueueMessageHandler mockedHandler = mock(QueueMessageHandler.class);
        AmazonSQSAsync mockedSqs = mock(AmazonSQSAsync.class, withSettings().stubOnly());

        when(mockedSqs.getQueueAttributes(any(GetQueueAttributesRequest.class))).thenReturn(new GetQueueAttributesResult());
        when(mockedSqs.getQueueUrl(any(GetQueueUrlRequest.class))).thenReturn(new GetQueueUrlResult().withQueueUrl("testQueueUrl"));
        when(mockedHandler.getHandlerMethods()).thenReturn(messageHandlerMethods);

        container.setMaxNumberOfMessages(testedMaxNumberOfMessages);
        container.setAmazonSqs(mockedSqs);
        container.setMessageHandler(mockedHandler);

<<<<<<< HEAD
        container.afterPropertiesSet();

        int expectedPoolMaxSize = messageHandlerMethods.size() * (testedMaxNumberOfMessages + 1);

        ThreadPoolTaskExecutor taskExecutor = (ThreadPoolTaskExecutor) container.getTaskExecutor();
        assertNotNull(taskExecutor);
        assertEquals(expectedPoolMaxSize, taskExecutor.getMaxPoolSize());
    }

    @Test
    public void testCustomTaskExecutor() throws Exception {
        SimpleMessageListenerContainer container = new SimpleMessageListenerContainer();
        SimpleAsyncTaskExecutor taskExecutor = new SimpleAsyncTaskExecutor();
        container.setTaskExecutor(taskExecutor);

        container.setAmazonSqs(mock(AmazonSQSAsync.class, withSettings().stubOnly()));
        container.setMessageHandler(mock(QueueMessageHandler.class));
        container.setBeanName("testContainerName");
        container.afterPropertiesSet();

        assertEquals(taskExecutor, container.getTaskExecutor());
    }

    @Test
    public void testSimpleReceiveMessage() throws Exception {
        SimpleMessageListenerContainer container = new SimpleMessageListenerContainer();

        AmazonSQSAsync sqs = mock(AmazonSQSAsync.class, withSettings().stubOnly());
        container.setAmazonSqs(sqs);

        CountDownLatch countDownLatch = new CountDownLatch(1);
        QueueMessageHandler messageHandler = new QueueMessageHandler() {

            @Override
            public void handleMessage(org.springframework.messaging.Message<?> message) throws MessagingException {
                countDownLatch.countDown();
                assertEquals("messageContent", message.getPayload());
            }
        };
        container.setMessageHandler(messageHandler);
        StaticApplicationContext applicationContext = new StaticApplicationContext();
        applicationContext.registerSingleton("testMessageListener", TestMessageListener.class);
        messageHandler.setApplicationContext(applicationContext);
        container.setBeanName("testContainerName");
        messageHandler.afterPropertiesSet();

        mockGetQueueUrl(sqs, "testQueue", "http://testSimpleReceiveMessage.amazonaws.com");
        mockGetQueueAttributesWithEmptyResult(sqs, "http://testSimpleReceiveMessage.amazonaws.com");

        container.afterPropertiesSet();

        when(sqs.receiveMessage(new ReceiveMessageRequest("http://testSimpleReceiveMessage.amazonaws.com").withAttributeNames("All")
                .withMessageAttributeNames("All")
                .withMaxNumberOfMessages(10)))
                .thenReturn(new ReceiveMessageResult().withMessages(new Message().withBody("messageContent"),
                        new Message().withBody("messageContent")))
                .thenReturn(new ReceiveMessageResult());
        when(sqs.getQueueAttributes(any(GetQueueAttributesRequest.class))).thenReturn(new GetQueueAttributesResult());

        container.start();

        assertTrue(countDownLatch.await(1, TimeUnit.SECONDS));

        container.stop();
    }

    @Test
    public void testContainerDoesNotProcessMessageAfterBeingStopped() throws Exception {
        SimpleMessageListenerContainer container = new SimpleMessageListenerContainer();
        SimpleAsyncTaskExecutor taskExecutor = new SimpleAsyncTaskExecutor();
        container.setTaskExecutor(taskExecutor);

        AmazonSQSAsync sqs = mock(AmazonSQSAsync.class, withSettings().stubOnly());
        container.setAmazonSqs(sqs);

        QueueMessageHandler messageHandler = new QueueMessageHandler() {

            @Override
            public void handleMessage(org.springframework.messaging.Message<?> message) throws MessagingException {
                fail("Should not have been called");
            }
        };
        container.setMessageHandler(messageHandler);
        container.setBeanName("testContainerName");

        mockGetQueueUrl(sqs, "testQueue", "http://testContainerDoesNotProcessMessageAfterBeingStopped.amazonaws.com");

        container.afterPropertiesSet();

        when(sqs.receiveMessage(new ReceiveMessageRequest("http://testContainerDoesNotProcessMessageAfterBeingStopped.amazonaws.com"))).
                thenAnswer(new Answer<ReceiveMessageResult>() {

                    @Override
                    public ReceiveMessageResult answer(InvocationOnMock invocation) throws Throwable {
                        container.stop();
                        return new ReceiveMessageResult().withMessages(new Message().withBody("test"));
                    }
                });

        container.start();
    }

    @Test
    public void listener_withMultipleMessageHandlers_shouldBeCalled() throws Exception {
        CountDownLatch countDownLatch = new CountDownLatch(2);
        SimpleMessageListenerContainer container = new SimpleMessageListenerContainer() {

            @Override
            protected void executeMessage(org.springframework.messaging.Message<String> stringMessage) {
                countDownLatch.countDown();
                super.executeMessage(stringMessage);
            }
        };
        AmazonSQSAsync sqs = mock(AmazonSQSAsync.class, withSettings().stubOnly());
        container.setAmazonSqs(sqs);

        QueueMessageHandler messageHandler = new QueueMessageHandler();
        container.setMessageHandler(messageHandler);
        StaticApplicationContext applicationContext = new StaticApplicationContext();
        applicationContext.registerSingleton("testMessageListener", TestMessageListener.class);
        applicationContext.registerSingleton("anotherTestMessageListener", AnotherTestMessageListener.class);

        mockGetQueueUrl(sqs, "testQueue", "http://listener_withMultipleMessageHandlers_shouldBeCalled.amazonaws.com");
        mockGetQueueAttributesWithEmptyResult(sqs, "http://listener_withMultipleMessageHandlers_shouldBeCalled.amazonaws.com");
        mockGetQueueUrl(sqs, "anotherTestQueue", "http://listener_withMultipleMessageHandlers_shouldBeCalled.another.amazonaws.com");
        mockGetQueueAttributesWithEmptyResult(sqs, "http://listener_withMultipleMessageHandlers_shouldBeCalled.another.amazonaws.com");

        messageHandler.setApplicationContext(applicationContext);
        messageHandler.afterPropertiesSet();
        container.afterPropertiesSet();

        when(sqs.receiveMessage(new ReceiveMessageRequest("http://listener_withMultipleMessageHandlers_shouldBeCalled.amazonaws.com").withAttributeNames("All")
                .withMessageAttributeNames("All")
                .withMaxNumberOfMessages(10)))
                .thenReturn(new ReceiveMessageResult().withMessages(new Message().withBody("messageContent")))
                .thenReturn(new ReceiveMessageResult());
        when(sqs.receiveMessage(new ReceiveMessageRequest("http://listener_withMultipleMessageHandlers_shouldBeCalled.another.amazonaws.com").withAttributeNames("All")
                .withMessageAttributeNames("All")
                .withMaxNumberOfMessages(10)))
                .thenReturn(new ReceiveMessageResult().withMessages(new Message().withBody("anotherMessageContent")))
                .thenReturn(new ReceiveMessageResult());
        when(sqs.getQueueAttributes(any(GetQueueAttributesRequest.class))).thenReturn(new GetQueueAttributesResult());

        container.start();

        assertTrue(countDownLatch.await(2L, TimeUnit.SECONDS));
        container.stop();
        assertEquals("messageContent", applicationContext.getBean(TestMessageListener.class).getMessage());
        assertEquals("anotherMessageContent", applicationContext.getBean(AnotherTestMessageListener.class).getMessage());
    }

    @Test
    public void messageExecutor_withMessageWithAttributes_shouldPassThemAsHeaders() throws Exception {
        // Arrange
        CountDownLatch countDownLatch = new CountDownLatch(1);
        SimpleMessageListenerContainer container = new SimpleMessageListenerContainer() {

            @Override
            protected void executeMessage(org.springframework.messaging.Message<String> stringMessage) {
                countDownLatch.countDown();
                super.executeMessage(stringMessage);
            }
        };

        AmazonSQSAsync sqs = mock(AmazonSQSAsync.class, withSettings().stubOnly());
        container.setAmazonSqs(sqs);

        QueueMessageHandler messageHandler = spy(new QueueMessageHandler());
        container.setMessageHandler(messageHandler);

        StaticApplicationContext applicationContext = new StaticApplicationContext();
        applicationContext.registerSingleton("testMessageListener", TestMessageListener.class);

        mockGetQueueUrl(sqs, "testQueue", "http://messageExecutor_withMessageWithAttributes_shouldPassThemAsHeaders.amazonaws.com");
        mockGetQueueAttributesWithEmptyResult(sqs, "http://messageExecutor_withMessageWithAttributes_shouldPassThemAsHeaders.amazonaws.com");

        messageHandler.setApplicationContext(applicationContext);
        messageHandler.afterPropertiesSet();
        container.afterPropertiesSet();

        when(sqs.receiveMessage(new ReceiveMessageRequest("http://messageExecutor_withMessageWithAttributes_shouldPassThemAsHeaders.amazonaws.com").withAttributeNames("All")
                .withMessageAttributeNames("All")
                .withMaxNumberOfMessages(10)))
                .thenReturn(new ReceiveMessageResult().withMessages(new Message().withBody("messageContent").withAttributes(Collections.singletonMap("SenderId", "ID"))))
                .thenReturn(new ReceiveMessageResult());
        when(sqs.getQueueAttributes(any(GetQueueAttributesRequest.class))).thenReturn(new GetQueueAttributesResult());

        // Act
        container.start();

        // Assert
        assertTrue(countDownLatch.await(2L, TimeUnit.SECONDS));
        container.stop();

        verify(messageHandler).handleMessage(this.stringMessageCaptor.capture());
        assertEquals("ID", this.stringMessageCaptor.getValue().getHeaders().get("SenderId"));

    }

    @Test
    public void doDestroy_whenContainerCallsDestroy_DestroysDefaultTaskExecutor() throws Exception {
        // Arrange
        SimpleMessageListenerContainer simpleMessageListenerContainer = new SimpleMessageListenerContainer();
        AmazonSQSAsync sqs = mock(AmazonSQSAsync.class, withSettings().stubOnly());
        simpleMessageListenerContainer.setAmazonSqs(sqs);
        QueueMessageHandler messageHandler = mock(QueueMessageHandler.class);
        simpleMessageListenerContainer.setMessageHandler(messageHandler);
        simpleMessageListenerContainer.afterPropertiesSet();
        simpleMessageListenerContainer.start();

        // Act
        simpleMessageListenerContainer.destroy();

        // Assert
        assertTrue(((ThreadPoolTaskExecutor) simpleMessageListenerContainer.getTaskExecutor()).getThreadPoolExecutor().isTerminated());
    }

    @Test
    public void afterPropertiesSet_whenCalled_taskExecutorIsActive() throws Exception {
        // Arrange
        SimpleMessageListenerContainer container = new SimpleMessageListenerContainer();
        AmazonSQSAsync sqs = mock(AmazonSQSAsync.class, withSettings().stubOnly());
        container.setAmazonSqs(sqs);
        QueueMessageHandler messageHandler = mock(QueueMessageHandler.class);
        container.setMessageHandler(messageHandler);

        // Act
        container.afterPropertiesSet();

        // Assert
        assertFalse(((ThreadPoolTaskExecutor) container.getTaskExecutor()).getThreadPoolExecutor().isTerminated());
        container.stop();
    }

    @Test
    public void messageExecutor_messageWithMimeTypeMessageAttribute_shouldSetItAsHeader() throws Exception {
        // Arrange
        CountDownLatch countDownLatch = new CountDownLatch(1);
        SimpleMessageListenerContainer container = new SimpleMessageListenerContainer() {

            @Override
            protected void executeMessage(org.springframework.messaging.Message<String> stringMessage) {
                countDownLatch.countDown();
                super.executeMessage(stringMessage);
            }
        };

        AmazonSQSAsync sqs = mock(AmazonSQSAsync.class, withSettings().stubOnly());
        container.setAmazonSqs(sqs);

        QueueMessageHandler messageHandler = spy(new QueueMessageHandler());
        container.setMessageHandler(messageHandler);

        StaticApplicationContext applicationContext = new StaticApplicationContext();
        applicationContext.registerSingleton("testMessageListener", TestMessageListener.class);

        mockGetQueueUrl(sqs, "testQueue", "http://messageExecutor_messageWithMimeTypeMessageAttribute_shouldSetItAsHeader.amazonaws.com");
        mockGetQueueAttributesWithEmptyResult(sqs, "http://messageExecutor_messageWithMimeTypeMessageAttribute_shouldSetItAsHeader.amazonaws.com");

        messageHandler.setApplicationContext(applicationContext);
        messageHandler.afterPropertiesSet();
        container.afterPropertiesSet();

        MimeType mimeType = new MimeType("text", "plain", Charset.forName("UTF-8"));
        when(sqs.receiveMessage(new ReceiveMessageRequest("http://messageExecutor_messageWithMimeTypeMessageAttribute_shouldSetItAsHeader.amazonaws.com").withAttributeNames("All")
                .withMessageAttributeNames("All")
                .withMaxNumberOfMessages(10)))
                .thenReturn(new ReceiveMessageResult().withMessages(new Message().withBody("messageContent")
                        .withAttributes(Collections.singletonMap("SenderId", "ID"))
                        .withMessageAttributes(Collections.singletonMap(MessageHeaders.CONTENT_TYPE, new MessageAttributeValue().withDataType("String")
                                .withStringValue(mimeType.toString())))))
                .thenReturn(new ReceiveMessageResult());
        when(sqs.getQueueAttributes(any(GetQueueAttributesRequest.class))).thenReturn(new GetQueueAttributesResult());

        // Act
        container.start();

        // Assert
        assertTrue(countDownLatch.await(2L, TimeUnit.SECONDS));
        container.stop();

        verify(messageHandler).handleMessage(this.stringMessageCaptor.capture());
        assertEquals(mimeType, this.stringMessageCaptor.getValue().getHeaders().get(MessageHeaders.CONTENT_TYPE));
    }

    @Test
    public void queueMessageHandler_withJavaConfig_shouldScanTheListenerMethods() throws Exception {
        // Arrange & Act
        AnnotationConfigApplicationContext applicationContext = new AnnotationConfigApplicationContext(SqsTestConfig.class, TestMessageListener.class);
        SimpleMessageListenerContainer simpleMessageListenerContainer = applicationContext.getBean(SimpleMessageListenerContainer.class);
        QueueMessageHandler queueMessageHandler = (QueueMessageHandler) ReflectionTestUtils.getField(simpleMessageListenerContainer, "messageHandler");

        // Assert
        assertEquals(1, queueMessageHandler.getHandlerMethods().size());
    }

    @Test
    public void executeMessage_successfulExecution_shouldRemoveMessageFromQueue() throws Exception {
        // Arrange
        CountDownLatch countDownLatch = new CountDownLatch(1);
        SimpleMessageListenerContainer container = new SimpleMessageListenerContainer() {

            @Override
            protected void executeMessage(org.springframework.messaging.Message<String> stringMessage) {
                countDownLatch.countDown();
                super.executeMessage(stringMessage);
            }
        };

        AmazonSQSAsync sqs = mock(AmazonSQSAsync.class);
        container.setAmazonSqs(sqs);

        QueueMessageHandler messageHandler = new QueueMessageHandler();
        container.setMessageHandler(messageHandler);

        StaticApplicationContext applicationContext = new StaticApplicationContext();
        applicationContext.registerSingleton("testMessageListener", TestMessageListener.class);

        mockGetQueueUrl(sqs, "testQueue", "http://executeMessage_successfulExecution_shouldRemoveMessageFromQueue.amazonaws.com");
        mockGetQueueAttributesWithEmptyResult(sqs, "http://executeMessage_successfulExecution_shouldRemoveMessageFromQueue.amazonaws.com");

        messageHandler.setApplicationContext(applicationContext);
        messageHandler.afterPropertiesSet();
        container.afterPropertiesSet();

        mockReceiveMessage(sqs, "http://executeMessage_successfulExecution_shouldRemoveMessageFromQueue.amazonaws.com", "messageContent", "ReceiptHandle");

        // Act
        container.start();

        // Assert
        assertTrue(countDownLatch.await(2L, TimeUnit.SECONDS));
        container.stop();
        verify(sqs, times(1)).deleteMessageAsync(eq(new DeleteMessageRequest("http://executeMessage_successfulExecution_shouldRemoveMessageFromQueue.amazonaws.com", "ReceiptHandle")));
    }

    @Test
    public void executeMessage_executionThrowsExceptionAndQueueHasAllDeletionPolicy_shouldRemoveMessageFromQueue() throws Exception {
        // Arrange
        CountDownLatch countDownLatch = new CountDownLatch(1);
        SimpleMessageListenerContainer container = new SimpleMessageListenerContainer() {

            @Override
            protected void executeMessage(org.springframework.messaging.Message<String> stringMessage) {
                countDownLatch.countDown();
                super.executeMessage(stringMessage);
            }
        };

        AmazonSQSAsync sqs = mock(AmazonSQSAsync.class);
        container.setAmazonSqs(sqs);

        QueueMessageHandler messageHandler = new QueueMessageHandler();
        container.setMessageHandler(messageHandler);

        StaticApplicationContext applicationContext = new StaticApplicationContext();
        applicationContext.registerSingleton("testMessageListener", TestMessageListenerThatThrowsAnExceptionWithAllDeletionPolicy.class);

        mockGetQueueUrl(sqs, "testQueue", "http://executeMessage_executionThrowsExceptionAndQueueHasAllDeletionPolicy_shouldRemoveMessageFromQueue.amazonaws.com");
        mockGetQueueAttributesWithEmptyResult(sqs, "http://executeMessage_executionThrowsExceptionAndQueueHasAllDeletionPolicy_shouldRemoveMessageFromQueue.amazonaws.com");

        messageHandler.setApplicationContext(applicationContext);
        messageHandler.afterPropertiesSet();
        container.afterPropertiesSet();

        when(sqs.receiveMessage(new ReceiveMessageRequest("http://executeMessage_executionThrowsExceptionAndQueueHasAllDeletionPolicy_shouldRemoveMessageFromQueue.amazonaws.com").withAttributeNames("All").withMaxNumberOfMessages(10).withMessageAttributeNames("All"))).
                thenReturn(new ReceiveMessageResult().withMessages(new Message().withBody("messageContent").withReceiptHandle("ReceiptHandle")),
                        new ReceiveMessageResult());

        // Act
        container.start();

        // Assert
        assertTrue(countDownLatch.await(2L, TimeUnit.SECONDS));
        container.stop();
        verify(sqs, times(1)).deleteMessageAsync(eq(new DeleteMessageRequest("http://executeMessage_executionThrowsExceptionAndQueueHasAllDeletionPolicy_shouldRemoveMessageFromQueue.amazonaws.com", "ReceiptHandle")));
    }

    @Test
    public void executeMessage_executionThrowsExceptionAndQueueHasRedrivePolicy_shouldNotRemoveMessageFromQueue() throws Exception {
        // Arrange
        CountDownLatch countDownLatch = new CountDownLatch(1);
        SimpleMessageListenerContainer container = new SimpleMessageListenerContainer() {

            @Override
            protected void executeMessage(org.springframework.messaging.Message<String> stringMessage) {
                countDownLatch.countDown();
                super.executeMessage(stringMessage);
            }
        };

        AmazonSQSAsync sqs = mock(AmazonSQSAsync.class);
        container.setAmazonSqs(sqs);

        QueueMessageHandler messageHandler = new QueueMessageHandler();
        container.setMessageHandler(messageHandler);

        StaticApplicationContext applicationContext = new StaticApplicationContext();
        applicationContext.registerSingleton("testMessageListener", TestMessageListenerThatThrowsAnExceptionWithAllExceptOnRedriveDeletionPolicy.class);

        mockGetQueueUrl(sqs, "testQueue", "http://executeMessage_executionThrowsExceptionAndQueueHasRedrivePolicy_shouldNotRemoveMessageFromQueue.amazonaws.com");
        mockGetQueueAttributesWithRedrivePolicy(sqs, "http://executeMessage_executionThrowsExceptionAndQueueHasRedrivePolicy_shouldNotRemoveMessageFromQueue.amazonaws.com");

        messageHandler.setApplicationContext(applicationContext);
        messageHandler.afterPropertiesSet();
        container.afterPropertiesSet();

        when(sqs.receiveMessage(new ReceiveMessageRequest("http://executeMessage_executionThrowsExceptionAndQueueHasRedrivePolicy_shouldNotRemoveMessageFromQueue.amazonaws.com").withAttributeNames("All")
                .withMaxNumberOfMessages(10)
                .withMessageAttributeNames("All")))
                .thenReturn(new ReceiveMessageResult().withMessages(new Message().withBody("messageContent").withReceiptHandle("ReceiptHandle")),
                        new ReceiveMessageResult());

        // Act
        container.start();

        // Assert
        assertTrue(countDownLatch.await(2L, TimeUnit.SECONDS));
        container.stop();
        verify(sqs, never()).deleteMessageAsync(eq(new DeleteMessageRequest("http://executeMessage_executionThrowsExceptionAndQueueHasRedrivePolicy_shouldNotRemoveMessageFromQueue.amazonaws.com", "ReceiptHandle")));
    }

    @Test
    public void doStop_containerNotRunning_shouldNotThrowAnException() throws Exception {
        // Arrange
        SimpleMessageListenerContainer container = new SimpleMessageListenerContainer();
        container.setAmazonSqs(mock(AmazonSQSAsync.class, withSettings().stubOnly()));
        container.setMessageHandler(mock(QueueMessageHandler.class));
        container.setAutoStartup(false);
        container.afterPropertiesSet();

        // Act & Assert
        container.stop();
    }

    @Test
    public void receiveMessage_throwsAnException_operationShouldBeRetried() throws Exception {
        // Arrange
        Level previous = disableLogging();

        AmazonSQSAsync amazonSqs = mock(AmazonSQSAsync.class, withSettings().stubOnly());
        when(amazonSqs.receiveMessage(any(ReceiveMessageRequest.class))).thenThrow(new RuntimeException("Boom!"))
                .thenReturn(new ReceiveMessageResult()
                        .withMessages(new Message().withBody("messageContent"),
                                new Message().withBody("messageContent")));

        CountDownLatch countDownLatch = new CountDownLatch(1);
        QueueMessageHandler messageHandler = new QueueMessageHandler() {

            @Override
            public void handleMessage(org.springframework.messaging.Message<?> message) throws MessagingException {
                countDownLatch.countDown();
                assertEquals("messageContent", message.getPayload());
            }
        };

        StaticApplicationContext applicationContext = new StaticApplicationContext();
        applicationContext.registerSingleton("testMessageListener", TestMessageListener.class);
        messageHandler.setApplicationContext(applicationContext);

        mockGetQueueUrl(amazonSqs, "testQueue", "http://receiveMessage_throwsAnException_operationShouldBeRetried.amazonaws.com");
        messageHandler.afterPropertiesSet();

        when(amazonSqs.getQueueAttributes(any(GetQueueAttributesRequest.class))).thenReturn(new GetQueueAttributesResult());

        SimpleMessageListenerContainer container = new SimpleMessageListenerContainer();
        container.setBackOffTime(0);
        container.setAmazonSqs(amazonSqs);
        container.setMessageHandler(messageHandler);
        container.setAutoStartup(false);
        container.afterPropertiesSet();

        // Act
        container.start();

        // Assert
        assertTrue(countDownLatch.await(1, TimeUnit.SECONDS));
        container.stop();
        setLogLevel(previous);
    }

    @Test
    public void receiveMessage_withMessageListenerMethodAndNeverDeletionPolicy_waitsForAcknowledgmentBeforeDeletion() throws Exception {
        // Arrange
        CountDownLatch countDownLatch = new CountDownLatch(1);
        SimpleMessageListenerContainer container = new SimpleMessageListenerContainer() {

            @Override
            protected void executeMessage(org.springframework.messaging.Message<String> stringMessage) {
                countDownLatch.countDown();
                super.executeMessage(stringMessage);
            }
        };

        AmazonSQSAsync sqs = mock(AmazonSQSAsync.class);
        container.setAmazonSqs(sqs);

        QueueMessageHandler messageHandler = new QueueMessageHandler();
        container.setMessageHandler(messageHandler);

        StaticApplicationContext applicationContext = new StaticApplicationContext();
        applicationContext.registerSingleton("testListener", TestMessageListenerWithManualDeletionPolicy.class);

        mockGetQueueUrl(sqs, "testQueue", "http://receiveMessage_withMessageListenerMethodAndNeverDeletionPolicy_waitsForAcknowledgmentBeforeDeletion.amazonaws.com");
        mockGetQueueAttributesWithEmptyResult(sqs, "http://receiveMessage_withMessageListenerMethodAndNeverDeletionPolicy_waitsForAcknowledgmentBeforeDeletion.amazonaws.com");

        messageHandler.setApplicationContext(applicationContext);
        messageHandler.afterPropertiesSet();
        container.afterPropertiesSet();

        mockReceiveMessage(sqs, "http://receiveMessage_withMessageListenerMethodAndNeverDeletionPolicy_waitsForAcknowledgmentBeforeDeletion.amazonaws.com", "messageContent", "ReceiptHandle");

        // Act
        container.start();

        // Assert
        countDownLatch.await(1L, TimeUnit.SECONDS);
        verify(sqs, never()).deleteMessageAsync(eq(new DeleteMessageRequest("http://receiveMessage_withMessageListenerMethodAndNeverDeletionPolicy_waitsForAcknowledgmentBeforeDeletion.amazonaws.com", "ReceiptHandle")));
        TestMessageListenerWithManualDeletionPolicy testMessageListenerWithManualDeletionPolicy = applicationContext.getBean(TestMessageListenerWithManualDeletionPolicy.class);
        testMessageListenerWithManualDeletionPolicy.getCountDownLatch().await(1L, TimeUnit.SECONDS);
        testMessageListenerWithManualDeletionPolicy.acknowledge();
        verify(sqs, times(1)).deleteMessageAsync(eq(new DeleteMessageRequest("http://receiveMessage_withMessageListenerMethodAndNeverDeletionPolicy_waitsForAcknowledgmentBeforeDeletion.amazonaws.com", "ReceiptHandle")));
        container.stop();
    }

    @Test
    public void executeMessage_withDifferentDeletionPolicies_shouldActAccordingly() throws Exception {
        // Arrange
        Level previous = disableLogging();

        SimpleMessageListenerContainer container = new SimpleMessageListenerContainer();
        AmazonSQSAsync sqs = mock(AmazonSQSAsync.class);
        container.setAmazonSqs(sqs);

        QueueMessageHandler messageHandler = new QueueMessageHandler();
        container.setMessageHandler(messageHandler);

        StaticApplicationContext applicationContext = new StaticApplicationContext();
        applicationContext.registerSingleton("testListener", TestMessageListenerWithAllPossibleDeletionPolicies.class);

        mockGetQueueUrl(sqs, "alwaysSuccess", "http://alwaysSuccess.amazonaws.com");
        mockGetQueueAttributesWithEmptyResult(sqs, "http://alwaysSuccess.amazonaws.com");
        mockGetQueueUrl(sqs, "alwaysError", "http://alwaysError.amazonaws.com");
        mockGetQueueAttributesWithEmptyResult(sqs, "http://alwaysError.amazonaws.com");
        mockGetQueueUrl(sqs, "onSuccessSuccess", "http://onSuccessSuccess.amazonaws.com");
        mockGetQueueAttributesWithEmptyResult(sqs, "http://onSuccessSuccess.amazonaws.com");
        mockGetQueueUrl(sqs, "onSuccessError", "http://onSuccessError.amazonaws.com");
        mockGetQueueAttributesWithEmptyResult(sqs, "http://onSuccessError.amazonaws.com");
        mockGetQueueUrl(sqs, "noRedriveSuccess", "http://noRedriveSuccess.amazonaws.com");
        mockGetQueueAttributesWithRedrivePolicy(sqs, "http://noRedriveSuccess.amazonaws.com");
        mockGetQueueUrl(sqs, "noRedriveError", "http://noRedriveError.amazonaws.com");
        mockGetQueueAttributesWithRedrivePolicy(sqs, "http://noRedriveError.amazonaws.com");
        mockGetQueueUrl(sqs, "neverSuccess", "http://neverSuccess.amazonaws.com");
        mockGetQueueAttributesWithEmptyResult(sqs, "http://neverSuccess.amazonaws.com");
        mockGetQueueUrl(sqs, "neverError", "http://neverError.amazonaws.com");
        mockGetQueueAttributesWithEmptyResult(sqs, "http://neverError.amazonaws.com");

        messageHandler.setApplicationContext(applicationContext);
        messageHandler.afterPropertiesSet();
        container.afterPropertiesSet();

        mockReceiveMessage(sqs, "http://alwaysSuccess.amazonaws.com", "foo", "alwaysSuccess");
        mockReceiveMessage(sqs, "http://alwaysError.amazonaws.com", "foo", "alwaysError");
        mockReceiveMessage(sqs, "http://onSuccessSuccess.amazonaws.com", "foo", "onSuccessSuccess");
        mockReceiveMessage(sqs, "http://onSuccessError.amazonaws.com", "foo", "onSuccessError");
        mockReceiveMessage(sqs, "http://noRedriveSuccess.amazonaws.com", "foo", "noRedriveSuccess");
        mockReceiveMessage(sqs, "http://noRedriveError.amazonaws.com", "foo", "noRedriveError");
        mockReceiveMessage(sqs, "http://neverSuccess.amazonaws.com", "foo", "neverSuccess");
        mockReceiveMessage(sqs, "http://neverError.amazonaws.com", "foo", "neverError");

        // Act
        container.start();

        // Assert
        TestMessageListenerWithAllPossibleDeletionPolicies bean = applicationContext.getBean(TestMessageListenerWithAllPossibleDeletionPolicies.class);
        assertTrue(bean.getCountdownLatch().await(1L, TimeUnit.SECONDS));
        container.stop();
        verify(sqs, times(1)).deleteMessageAsync(eq(new DeleteMessageRequest("http://alwaysSuccess.amazonaws.com", "alwaysSuccess")));
        verify(sqs, times(1)).deleteMessageAsync(eq(new DeleteMessageRequest("http://alwaysError.amazonaws.com", "alwaysError")));
        verify(sqs, times(1)).deleteMessageAsync(eq(new DeleteMessageRequest("http://onSuccessSuccess.amazonaws.com", "onSuccessSuccess")));
        verify(sqs, never()).deleteMessageAsync(eq(new DeleteMessageRequest("http://onSuccessError.amazonaws.com", "onSuccessError")));
        verify(sqs, times(1)).deleteMessageAsync(eq(new DeleteMessageRequest("http://noRedriveSuccess.amazonaws.com", "noRedriveSuccess")));
        verify(sqs, never()).deleteMessageAsync(eq(new DeleteMessageRequest("http://noRedriveError.amazonaws.com", "noRedriveError")));
        verify(sqs, never()).deleteMessageAsync(eq(new DeleteMessageRequest("http://neverSuccess.amazonaws.com", "neverSuccess")));
        verify(sqs, never()).deleteMessageAsync(eq(new DeleteMessageRequest("http://neverError.amazonaws.com", "neverError")));

        setLogLevel(previous);
    }

    private static Level disableLogging() {
        Level previous = LogManager.getLogger(SimpleMessageListenerContainer.class).getLevel();
        LogManager.getLogger(SimpleMessageListenerContainer.class).setLevel(Level.OFF);
        return previous;
    }

    private static void setLogLevel(Level level) {
        LogManager.getLogger(SimpleMessageListenerContainer.class).setLevel(level);
    }

    @Test
    public void stop_withALogicalQueueName_mustStopOnlyTheSpecifiedQueue() throws Exception {
        // Arrange
        StaticApplicationContext applicationContext = new StaticApplicationContext();
        applicationContext.registerSingleton("testMessageListener", TestMessageListener.class);
        applicationContext.registerSingleton("anotherTestMessageListener", AnotherTestMessageListener.class);

        SimpleMessageListenerContainer container = new SimpleMessageListenerContainer();
        AmazonSQSAsync sqs = mock(AmazonSQSAsync.class, withSettings().stubOnly());
        container.setAmazonSqs(sqs);
        container.setBackOffTime(0);

        QueueMessageHandler messageHandler = new QueueMessageHandler();
        messageHandler.setApplicationContext(applicationContext);
        container.setMessageHandler(messageHandler);

        mockGetQueueUrl(sqs, "testQueue", "http://stop_withALogicalQueueName_mustStopOnlyTheSpecifiedQueue.amazonaws.com");
        mockGetQueueAttributesWithEmptyResult(sqs, "http://stop_withALogicalQueueName_mustStopOnlyTheSpecifiedQueue.amazonaws.com");
        mockGetQueueUrl(sqs, "anotherTestQueue", "http://stop_withALogicalQueueName_mustStopOnlyTheSpecifiedQueue.another.amazonaws.com");
        mockGetQueueAttributesWithEmptyResult(sqs, "http://stop_withALogicalQueueName_mustStopOnlyTheSpecifiedQueue.another.amazonaws.com");

        when(sqs.receiveMessage(any(ReceiveMessageRequest.class))).thenReturn(new ReceiveMessageResult());

        messageHandler.afterPropertiesSet();
        container.afterPropertiesSet();
        container.start();

        assertTrue(container.isRunning("testQueue"));
        assertTrue(container.isRunning("anotherTestQueue"));

        // Act
        container.stop("testQueue");


        // Assert
        assertFalse(container.isRunning("testQueue"));
        assertTrue(container.isRunning("anotherTestQueue"));

        container.stop();

        assertFalse(container.isRunning("testQueue"));
        assertFalse(container.isRunning("anotherTestQueue"));
    }

    @Test
    public void stopAndStart_withContainerHavingARunningQueue_shouldRestartTheSpecifiedQueue() throws Exception {
        // Arrange
        StaticApplicationContext applicationContext = new StaticApplicationContext();
        applicationContext.registerSingleton("testMessageListener", TestMessageListener.class);
        applicationContext.registerSingleton("anotherTestMessageListener", AnotherTestMessageListener.class);

        SimpleMessageListenerContainer container = new SimpleMessageListenerContainer();
        MockAmazonSqsAsyncClient sqs = new MockAmazonSqsAsyncClient();

        container.setAmazonSqs(sqs);
        container.setBackOffTime(0);

        QueueMessageHandler messageHandler = new QueueMessageHandler();
        messageHandler.setApplicationContext(applicationContext);
        container.setMessageHandler(messageHandler);

        messageHandler.afterPropertiesSet();
        container.afterPropertiesSet();
        container.start();
        container.stop("testQueue");

        assertFalse(container.isRunning("testQueue"));
        assertTrue(container.isRunning("anotherTestQueue"));

        sqs.setReceiveMessageEnabled(true);

        // Act
        container.start("testQueue");

        // Assert
        assertTrue(container.isRunning("testQueue"));
        assertTrue(container.isRunning("anotherTestQueue"));

        TestMessageListener testMessageListener = applicationContext.getBean(TestMessageListener.class);
        boolean await = testMessageListener.getCountDownLatch().await(1, TimeUnit.SECONDS);
        assertTrue(await);
        assertEquals("Hello", testMessageListener.getMessage());
        container.stop();

        assertFalse(container.isRunning("testQueue"));
        assertFalse(container.isRunning("anotherTestQueue"));
    }

    @Test
    public void stop_withQueueNameThatDoesNotExist_throwsAnException() throws Exception {
        // Arrange
        SimpleMessageListenerContainer container = new SimpleMessageListenerContainer();
        container.setAmazonSqs(mock(AmazonSQSAsync.class, withSettings().stubOnly()));
        container.setMessageHandler(new QueueMessageHandler());
        container.afterPropertiesSet();
        this.expectedException.expect(IllegalArgumentException.class);
        this.expectedException.expectMessage("foo");

        // Act
        container.stop("foo");
    }

    @Test
    public void start_withQueueNameThatDoesNotExist_throwAnException() throws Exception {
        // Arrange
        SimpleMessageListenerContainer container = new SimpleMessageListenerContainer();
        container.setAmazonSqs(mock(AmazonSQSAsync.class, withSettings().stubOnly()));
        container.setMessageHandler(new QueueMessageHandler());

        container.afterPropertiesSet();
        this.expectedException.expect(IllegalArgumentException.class);
        this.expectedException.expectMessage("bar");

        // Act
        container.start("bar");
    }

    @Test
    public void start_withAQueueNameThatIsAlreadyRunning_shouldNotStartTheQueueAgainAndIgnoreTheCall() throws Exception {
        // Arrange
        StaticApplicationContext applicationContext = new StaticApplicationContext();
        applicationContext.registerSingleton("testMessageListener", TestMessageListener.class);

        SimpleMessageListenerContainer container = new SimpleMessageListenerContainer();
        AmazonSQSAsync sqs = mock(AmazonSQSAsync.class, withSettings().stubOnly());

        when(sqs.receiveMessage(any(ReceiveMessageRequest.class))).thenReturn(new ReceiveMessageResult());

        container.setAmazonSqs(sqs);
        container.setBackOffTime(0);

        QueueMessageHandler messageHandler = new QueueMessageHandler();
        messageHandler.setApplicationContext(applicationContext);
        container.setMessageHandler(messageHandler);

        mockGetQueueUrl(sqs, "testQueue", "http://start_withAQueueNameThatIsAlreadyRunning_shouldNotStartTheQueueAgainAndIgnoreTheCall.amazonaws.com");
        mockGetQueueAttributesWithEmptyResult(sqs, "http://start_withAQueueNameThatIsAlreadyRunning_shouldNotStartTheQueueAgainAndIgnoreTheCall.amazonaws.com");

        messageHandler.afterPropertiesSet();
        container.afterPropertiesSet();
        container.start();

        assertTrue(container.isRunning("testQueue"));

        // Act
        container.start("testQueue");

        // Assert
        assertTrue(container.isRunning("testQueue"));

        container.stop();
    }

    @Test
    public void stop_withAQueueNameThatIsNotRunning_shouldNotStopTheQueueAgainAndIgnoreTheCall() throws Exception {
        // Arrange
        StaticApplicationContext applicationContext = new StaticApplicationContext();
        applicationContext.registerSingleton("testMessageListener", TestMessageListener.class);

        SimpleMessageListenerContainer container = new SimpleMessageListenerContainer();
        AmazonSQSAsync sqs = mock(AmazonSQSAsync.class, withSettings().stubOnly());
        container.setAmazonSqs(sqs);
        container.setBackOffTime(0);

        QueueMessageHandler messageHandler = new QueueMessageHandler();
        messageHandler.setApplicationContext(applicationContext);
        container.setMessageHandler(messageHandler);

        mockGetQueueUrl(sqs, "testQueue", "http://stop_withAQueueNameThatIsNotRunning_shouldNotStopTheQueueAgainAndIgnoreTheCall.amazonaws.com");
        mockGetQueueAttributesWithEmptyResult(sqs, "http://stop_withAQueueNameThatIsNotRunning_shouldNotStopTheQueueAgainAndIgnoreTheCall.amazonaws.com");

        messageHandler.afterPropertiesSet();
        container.afterPropertiesSet();
        container.start();

        container.stop("testQueue");
        assertFalse(container.isRunning("testQueue"));

        // Act
        container.stop("testQueue");

        // Assert
        assertFalse(container.isRunning("testQueue"));
    }

    @Test
    public void setQueueStopTimeout_withNotDefaultTimeout_mustBeUsedWhenStoppingAQueue() throws Exception {
        // Arrange
        StaticApplicationContext applicationContext = new StaticApplicationContext();
        applicationContext.registerSingleton("longRunningListenerMethod", LongRunningListenerMethod.class);

        SimpleMessageListenerContainer container = new SimpleMessageListenerContainer();
        AmazonSQSAsync sqs = mock(AmazonSQSAsync.class, withSettings().stubOnly());
        container.setAmazonSqs(sqs);
        container.setBackOffTime(0);
        container.setQueueStopTimeout(100);

        QueueMessageHandler messageHandler = new QueueMessageHandler();
        messageHandler.setApplicationContext(applicationContext);
        container.setMessageHandler(messageHandler);

        mockGetQueueUrl(sqs, "longRunningQueueMessage", "http://setQueueStopTimeout_withNotDefaultTimeout_mustBeUsedWhenStoppingAQueue.amazonaws.com");
        mockGetQueueAttributesWithEmptyResult(sqs, "http://setQueueStopTimeout_withNotDefaultTimeout_mustBeUsedWhenStoppingAQueue.amazonaws.com");
        mockReceiveMessage(sqs, "http://setQueueStopTimeout_withNotDefaultTimeout_mustBeUsedWhenStoppingAQueue.amazonaws.com", "Hello", "ReceiptHandle");

        messageHandler.afterPropertiesSet();
        container.afterPropertiesSet();
        container.start();
        applicationContext.getBean(LongRunningListenerMethod.class).getCountDownLatch().await(1, TimeUnit.SECONDS);
        StopWatch stopWatch = new StopWatch();

        // Act
        stopWatch.start();
        container.stop("longRunningQueueMessage");
        stopWatch.stop();

        // Assert
        assertEquals(100, container.getQueueStopTimeout());
        assertTrue("stop must last at least the defined queue stop timeout (> 100ms)", stopWatch.getTotalTimeMillis() >= container.getQueueStopTimeout());
        assertTrue("stop must last less than the listener method (< 10000ms)", stopWatch.getTotalTimeMillis() < LongRunningListenerMethod.LISTENER_METHOD_WAIT_TIME);
        container.stop();
    }

    @Test
    public void stop_withContainerHavingMultipleQueuesRunning_shouldStopQueuesInParallel() throws Exception {
        // Arrange
        StaticApplicationContext applicationContext = new StaticApplicationContext();
        applicationContext.registerSingleton("testMessageListener", TestMessageListener.class);
        applicationContext.registerSingleton("anotherTestMessageListener", AnotherTestMessageListener.class);

        CountDownLatch testQueueCountdownLatch = new CountDownLatch(1);
        CountDownLatch anotherTestQueueCountdownLatch = new CountDownLatch(1);
        CountDownLatch spinningThreadsStarted = new CountDownLatch(2);

        SimpleMessageListenerContainer container = new SimpleMessageListenerContainer() {

            @Override
            public void stopQueue(String logicalQueueName) {
                if ("testQueue".equals(logicalQueueName)) {
                    testQueueCountdownLatch.countDown();
                } else if ("anotherTestQueue".equals(logicalQueueName)) {
                    anotherTestQueueCountdownLatch.countDown();
                }

                super.stopQueue(logicalQueueName);
            }
        };

        AmazonSQSAsync sqs = mock(AmazonSQSAsync.class, withSettings().stubOnly());
        container.setAmazonSqs(sqs);
        container.setBackOffTime(100);
        container.setQueueStopTimeout(5000);

        QueueMessageHandler messageHandler = new QueueMessageHandler();
        messageHandler.setApplicationContext(applicationContext);
        container.setMessageHandler(messageHandler);

        mockGetQueueUrl(sqs, "testQueue", "http://testQueue.amazonaws.com");
        mockGetQueueUrl(sqs, "anotherTestQueue", "http://anotherTestQueue.amazonaws.com");
        mockGetQueueAttributesWithEmptyResult(sqs, "http://testQueue.amazonaws.com");
        mockGetQueueAttributesWithEmptyResult(sqs, "http://anotherTestQueue.amazonaws.com");

        when(sqs.receiveMessage(new ReceiveMessageRequest("http://testQueue.amazonaws.com").withAttributeNames("All")
                .withMessageAttributeNames("All")
                .withMaxNumberOfMessages(10)))
                .thenAnswer(new Answer<ReceiveMessageResult>() {

                    @Override
                    public ReceiveMessageResult answer(InvocationOnMock invocation) throws Throwable {
                        spinningThreadsStarted.countDown();
                        testQueueCountdownLatch.await(1, TimeUnit.SECONDS);
                        throw new OverLimitException("Boom");
                    }
                });

        when(sqs.receiveMessage(new ReceiveMessageRequest("http://anotherTestQueue.amazonaws.com").withAttributeNames("All")
                .withMessageAttributeNames("All")
                .withMaxNumberOfMessages(10)))
                .thenAnswer(new Answer<ReceiveMessageResult>() {

                    @Override
                    public ReceiveMessageResult answer(InvocationOnMock invocation) throws Throwable {
                        spinningThreadsStarted.countDown();
                        anotherTestQueueCountdownLatch.await(1, TimeUnit.SECONDS);
                        throw new OverLimitException("Boom");
                    }
                });

        messageHandler.afterPropertiesSet();
        container.afterPropertiesSet();
        container.start();
        spinningThreadsStarted.await(1, TimeUnit.SECONDS);
        StopWatch stopWatch = new StopWatch();

        // Act
        stopWatch.start();
        container.stop();
        stopWatch.stop();

        // Assert
        assertTrue("Stop time must be shorter than stopping one queue after the other", stopWatch.getTotalTimeMillis() < 200);
    }

    // This class is needed because it does not seem to work when using mockito to mock those requests
    private static class MockAmazonSqsAsyncClient extends AmazonSQSBufferedAsyncClient {

        private volatile boolean receiveMessageEnabled;

        private MockAmazonSqsAsyncClient() {
            super(null);
        }

        @Override
        public GetQueueUrlResult getQueueUrl(GetQueueUrlRequest getQueueUrlRequest) throws AmazonClientException {
            return new GetQueueUrlResult().withQueueUrl("http://" + getQueueUrlRequest.getQueueName() + ".amazonaws.com");
        }

        @Override
        public GetQueueAttributesResult getQueueAttributes(GetQueueAttributesRequest getQueueAttributesRequest) throws AmazonClientException {
            return new GetQueueAttributesResult();
        }

        @Override
        public ReceiveMessageResult receiveMessage(ReceiveMessageRequest receiveMessageRequest) throws AmazonClientException {
            if ("http://testQueue.amazonaws.com".equals(receiveMessageRequest.getQueueUrl()) && this.receiveMessageEnabled) {
                return new ReceiveMessageResult().withMessages(new Message().withBody("Hello").withReceiptHandle("ReceiptHandle"));
            } else {
                return new ReceiveMessageResult();
            }
        }

        public void setReceiveMessageEnabled(boolean receiveMessageEnabled) {
            this.receiveMessageEnabled = receiveMessageEnabled;
        }

    }

    private static void mockReceiveMessage(AmazonSQSAsync sqs, String queueUrl, String messageContent, String receiptHandle) {
        when(sqs.receiveMessage(new ReceiveMessageRequest(queueUrl).withAttributeNames("All")
                .withMessageAttributeNames("All")
                .withMaxNumberOfMessages(10)))
                .thenReturn(new ReceiveMessageResult().withMessages(new Message().withBody(messageContent).withReceiptHandle(receiptHandle)),
                        new ReceiveMessageResult());
    }

    private static void mockGetQueueAttributesWithRedrivePolicy(AmazonSQSAsync sqs, String queueUrl) {
        when(sqs.getQueueAttributes(new GetQueueAttributesRequest(queueUrl).withAttributeNames(QueueAttributeName.RedrivePolicy))).
                thenReturn(new GetQueueAttributesResult().addAttributesEntry(QueueAttributeName.RedrivePolicy.toString(), "{\"some\": \"JSON\"}"));
    }

    private static void mockGetQueueAttributesWithEmptyResult(AmazonSQSAsync sqs, String queueUrl) {
        when(sqs.getQueueAttributes(new GetQueueAttributesRequest(queueUrl).withAttributeNames(QueueAttributeName.RedrivePolicy))).
                thenReturn(new GetQueueAttributesResult());
    }

    private static void mockGetQueueUrl(AmazonSQSAsync sqs, String queueName, String queueUrl) {
        when(sqs.getQueueUrl(new GetQueueUrlRequest(queueName))).thenReturn(new GetQueueUrlResult().
                withQueueUrl(queueUrl));
    }

    private static class TestMessageListener {

        private String message;
        private final CountDownLatch countDownLatch = new CountDownLatch(1);

        @RuntimeUse
        @SqsListener("testQueue")
        private void handleMessage(String message) {
            this.message = message;
            this.countDownLatch.countDown();
        }

        public String getMessage() {
            return this.message;
        }

        public CountDownLatch getCountDownLatch() {
            return this.countDownLatch;
        }
    }

    private static class AnotherTestMessageListener {

        private String message;

        @RuntimeUse
        @SqsListener("anotherTestQueue")
        private void handleMessage(String message) {
            this.message = message;
        }

        public String getMessage() {
            return this.message;
        }
    }

    @SuppressWarnings("NonExceptionNameEndsWithException")
    private static class TestMessageListenerThatThrowsAnExceptionWithAllDeletionPolicy {

        @SuppressWarnings("UnusedDeclaration")
        @SqsListener("testQueue")
        private void handleMessage(String message) {
            throw new RuntimeException();
        }

        @RuntimeUse
        @MessageExceptionHandler(RuntimeException.class)
        public void handle() {
            // Empty body just to avoid unnecessary log output because no exception handler was found.
        }

    }

    @SuppressWarnings("NonExceptionNameEndsWithException")
    private static class TestMessageListenerThatThrowsAnExceptionWithAllExceptOnRedriveDeletionPolicy {

        @SuppressWarnings("UnusedDeclaration")
        @SqsListener(value = "testQueue", deletionPolicy = SqsMessageDeletionPolicy.NO_REDRIVE)
        private void handleMessage(String message) {
            throw new RuntimeException();
        }

        @RuntimeUse
        @MessageExceptionHandler(RuntimeException.class)
        public void handle() {
            // Empty body just to avoid unnecessary log output because no exception handler was found.
        }

    }

    @Configuration
    @EnableSqs
    protected static class SqsTestConfig {

        @Bean
        public AmazonSQSAsync amazonSQS() {
            AmazonSQSAsync mockAmazonSQS = mock(AmazonSQSAsync.class, withSettings().stubOnly());
            mockGetQueueUrl(mockAmazonSQS, "testQueue", "http://testQueue.amazonaws.com");
            when(mockAmazonSQS.receiveMessage(any(ReceiveMessageRequest.class))).thenReturn(new ReceiveMessageResult());
            when(mockAmazonSQS.getQueueAttributes(any(GetQueueAttributesRequest.class))).thenReturn(new GetQueueAttributesResult());
            return mockAmazonSQS;
        }

    }

    private static class TestMessageListenerWithManualDeletionPolicy {

        private Acknowledgment acknowledgment;
        private final CountDownLatch countDownLatch = new CountDownLatch(1);

        @RuntimeUse
        @SqsListener(value = "testQueue", deletionPolicy = SqsMessageDeletionPolicy.NEVER)
        private void manualSuccess(String message, Acknowledgment acknowledgment) {
            this.acknowledgment = acknowledgment;
            this.countDownLatch.countDown();
        }

        public void acknowledge() {
            this.acknowledgment.acknowledge();
        }

        public CountDownLatch getCountDownLatch() {
            return this.countDownLatch;
        }
    }

    private static class TestMessageListenerWithAllPossibleDeletionPolicies {

        private final CountDownLatch countdownLatch = new CountDownLatch(8);

        @RuntimeUse
        @SqsListener(value = "alwaysSuccess", deletionPolicy = SqsMessageDeletionPolicy.ALWAYS)
        private void alwaysSuccess(String message) {
            this.countdownLatch.countDown();
        }

        @RuntimeUse
        @SqsListener(value = "alwaysError", deletionPolicy = SqsMessageDeletionPolicy.ALWAYS)
        private void alwaysError(String message) {
            this.countdownLatch.countDown();
            throw new RuntimeException("BOOM!");
        }

        @RuntimeUse
        @SqsListener(value = "onSuccessSuccess", deletionPolicy = SqsMessageDeletionPolicy.ON_SUCCESS)
        private void onSuccessSuccess(String message) {
            this.countdownLatch.countDown();
        }

        @RuntimeUse
        @SqsListener(value = "onSuccessError", deletionPolicy = SqsMessageDeletionPolicy.ON_SUCCESS)
        private void onSuccessError(String message) {
            this.countdownLatch.countDown();
            throw new RuntimeException("BOOM!");
        }

        @RuntimeUse
        @SqsListener(value = "noRedriveSuccess", deletionPolicy = SqsMessageDeletionPolicy.NO_REDRIVE)
        private void noRedriveSuccess(String message) {
            this.countdownLatch.countDown();
        }

        @RuntimeUse
        @SqsListener(value = "noRedriveError", deletionPolicy = SqsMessageDeletionPolicy.NO_REDRIVE)
        private void noRedriveError(String message) {
            this.countdownLatch.countDown();
            throw new RuntimeException("BOOM!");
        }

        @RuntimeUse
        @SqsListener(value = "neverSuccess", deletionPolicy = SqsMessageDeletionPolicy.NEVER)
        private void neverSuccess(String message, Acknowledgment acknowledgment) {
            this.countdownLatch.countDown();
        }

        @RuntimeUse
        @SqsListener(value = "neverError", deletionPolicy = SqsMessageDeletionPolicy.NEVER)
        private void neverError(String message, Acknowledgment acknowledgment) {
            this.countdownLatch.countDown();
            throw new RuntimeException("BOOM!");
        }

        public CountDownLatch getCountdownLatch() {
            return this.countdownLatch;
        }

        @RuntimeUse
        @MessageExceptionHandler(RuntimeException.class)
        private void swallowExceptions() {
        }
    }

    private static class LongRunningListenerMethod {

        private final CountDownLatch countDownLatch = new CountDownLatch(1);

        private static final int LISTENER_METHOD_WAIT_TIME = 10000;

        @RuntimeUse
        @SqsListener("longRunningQueueMessage")
        private void handleMessage(String message) throws InterruptedException {
            this.countDownLatch.countDown();
            Thread.sleep(LISTENER_METHOD_WAIT_TIME);
        }

        public CountDownLatch getCountDownLatch() {
            return this.countDownLatch;
        }
    }
=======
		container.setAmazonSqs(sqs);
		container.setBackOffTime(0);

		QueueMessageHandler messageHandler = new QueueMessageHandler();
		messageHandler.setApplicationContext(applicationContext);
		container.setMessageHandler(messageHandler);

		mockGetQueueUrl(sqs, "testQueue", "http://start_withAQueueNameThatIsAlreadyRunning_shouldNotStartTheQueueAgainAndIgnoreTheCall.amazonaws.com");
		mockGetQueueAttributesWithEmptyResult(sqs, "http://start_withAQueueNameThatIsAlreadyRunning_shouldNotStartTheQueueAgainAndIgnoreTheCall.amazonaws.com");

		messageHandler.afterPropertiesSet();
		container.afterPropertiesSet();
		container.start();

		assertTrue(container.isRunning("testQueue"));

		// Act
		container.start("testQueue");

		// Assert
		assertTrue(container.isRunning("testQueue"));

		container.stop();
	}

	@Test
	public void stop_withAQueueNameThatIsNotRunning_shouldNotStopTheQueueAgainAndIgnoreTheCall() throws Exception {
		// Arrange
		StaticApplicationContext applicationContext = new StaticApplicationContext();
		applicationContext.registerSingleton("testMessageListener", TestMessageListener.class);

		SimpleMessageListenerContainer container = new SimpleMessageListenerContainer();
		AmazonSQSAsync sqs = mock(AmazonSQSAsync.class, withSettings().stubOnly());
		container.setAmazonSqs(sqs);
		container.setBackOffTime(0);

		QueueMessageHandler messageHandler = new QueueMessageHandler();
		messageHandler.setApplicationContext(applicationContext);
		container.setMessageHandler(messageHandler);

		mockGetQueueUrl(sqs, "testQueue", "http://stop_withAQueueNameThatIsNotRunning_shouldNotStopTheQueueAgainAndIgnoreTheCall.amazonaws.com");
		mockGetQueueAttributesWithEmptyResult(sqs, "http://stop_withAQueueNameThatIsNotRunning_shouldNotStopTheQueueAgainAndIgnoreTheCall.amazonaws.com");

		messageHandler.afterPropertiesSet();
		container.afterPropertiesSet();
		container.start();

		container.stop("testQueue");
		assertFalse(container.isRunning("testQueue"));

		// Act
		container.stop("testQueue");

		// Assert
		assertFalse(container.isRunning("testQueue"));
	}

	@Test
	public void setQueueStopTimeout_withNotDefaultTimeout_mustBeUsedWhenStoppingAQueue() throws Exception {
		// Arrange
		StaticApplicationContext applicationContext = new StaticApplicationContext();
		applicationContext.registerSingleton("longRunningListenerMethod", LongRunningListenerMethod.class);

		SimpleMessageListenerContainer container = new SimpleMessageListenerContainer();
		AmazonSQSAsync sqs = mock(AmazonSQSAsync.class, withSettings().stubOnly());
		container.setAmazonSqs(sqs);
		container.setBackOffTime(0);
		container.setQueueStopTimeout(100);

		QueueMessageHandler messageHandler = new QueueMessageHandler();
		messageHandler.setApplicationContext(applicationContext);
		container.setMessageHandler(messageHandler);

		mockGetQueueUrl(sqs, "longRunningQueueMessage", "http://setQueueStopTimeout_withNotDefaultTimeout_mustBeUsedWhenStoppingAQueue.amazonaws.com");
		mockGetQueueAttributesWithEmptyResult(sqs, "http://setQueueStopTimeout_withNotDefaultTimeout_mustBeUsedWhenStoppingAQueue.amazonaws.com");
		mockReceiveMessage(sqs, "http://setQueueStopTimeout_withNotDefaultTimeout_mustBeUsedWhenStoppingAQueue.amazonaws.com", "Hello", "ReceiptHandle");

		messageHandler.afterPropertiesSet();
		container.afterPropertiesSet();
		container.start();
		applicationContext.getBean(LongRunningListenerMethod.class).getCountDownLatch().await(1, TimeUnit.SECONDS);
		StopWatch stopWatch = new StopWatch();

		// Act
		stopWatch.start();
		container.stop("longRunningQueueMessage");
		stopWatch.stop();

		// Assert
		assertEquals(100, container.getQueueStopTimeout());
		assertTrue("stop must last at least the defined queue stop timeout (> 100ms)", stopWatch.getTotalTimeMillis() >= container.getQueueStopTimeout());
		assertTrue("stop must last less than the listener method (< 10000ms)", stopWatch.getTotalTimeMillis() < LongRunningListenerMethod.LISTENER_METHOD_WAIT_TIME);
		container.stop();
	}

	// This class is needed because it does not seem to work when using mockito to mock those requests
	private static class MockAmazonSqsAsyncClient extends AmazonSQSBufferedAsyncClient {

		private volatile boolean receiveMessageEnabled;

		private MockAmazonSqsAsyncClient() {
			super(null);
		}

		@Override
		public GetQueueUrlResult getQueueUrl(GetQueueUrlRequest getQueueUrlRequest) throws AmazonClientException {
			return new GetQueueUrlResult().withQueueUrl("http://" + getQueueUrlRequest.getQueueName() + ".amazonaws.com");
		}

		@Override
		public GetQueueAttributesResult getQueueAttributes(GetQueueAttributesRequest getQueueAttributesRequest) throws AmazonClientException {
			return new GetQueueAttributesResult();
		}

		@Override
		public ReceiveMessageResult receiveMessage(ReceiveMessageRequest receiveMessageRequest) throws AmazonClientException {
			if ("http://testQueue.amazonaws.com".equals(receiveMessageRequest.getQueueUrl()) && this.receiveMessageEnabled) {
				return new ReceiveMessageResult().withMessages(new Message().withBody("Hello").withReceiptHandle("ReceiptHandle"));
			} else {
				return new ReceiveMessageResult();
			}
		}

		public void setReceiveMessageEnabled(boolean receiveMessageEnabled) {
			this.receiveMessageEnabled = receiveMessageEnabled;
		}

	}

	private static void mockReceiveMessage(AmazonSQSAsync sqs, String queueUrl, String messageContent, String receiptHandle) {
		when(sqs.receiveMessage(new ReceiveMessageRequest(queueUrl).withAttributeNames("All")
				.withMessageAttributeNames("All")
				.withMaxNumberOfMessages(10)))
				.thenReturn(new ReceiveMessageResult().withMessages(new Message().withBody(messageContent).withReceiptHandle(receiptHandle)),
						new ReceiveMessageResult());
	}

	private static void mockGetQueueAttributesWithRedrivePolicy(AmazonSQSAsync sqs, String queueUrl) {
		when(sqs.getQueueAttributes(new GetQueueAttributesRequest(queueUrl).withAttributeNames(QueueAttributeName.RedrivePolicy))).
				thenReturn(new GetQueueAttributesResult().addAttributesEntry(QueueAttributeName.RedrivePolicy.toString(), "{\"some\": \"JSON\"}"));
	}

	private static void mockGetQueueAttributesWithEmptyResult(AmazonSQSAsync sqs, String queueUrl) {
		when(sqs.getQueueAttributes(new GetQueueAttributesRequest(queueUrl).withAttributeNames(QueueAttributeName.RedrivePolicy))).
				thenReturn(new GetQueueAttributesResult());
	}

	private static void mockGetQueueUrl(AmazonSQSAsync sqs, String queueName, String queueUrl) {
		when(sqs.getQueueUrl(new GetQueueUrlRequest(queueName))).thenReturn(new GetQueueUrlResult().
				withQueueUrl(queueUrl));
	}

	private static class TestMessageListener {

		private String message;
		private final CountDownLatch countDownLatch = new CountDownLatch(1);

		@RuntimeUse
		@SqsListener("testQueue")
		private void handleMessage(String message) {
			this.message = message;
			this.countDownLatch.countDown();
		}

		public String getMessage() {
			return this.message;
		}

		public CountDownLatch getCountDownLatch() {
			return this.countDownLatch;
		}
	}

	private static class AnotherTestMessageListener {

		private String message;

		@RuntimeUse
		@SqsListener("anotherTestQueue")
		private void handleMessage(String message) {
			this.message = message;
		}

		public String getMessage() {
			return this.message;
		}
	}

	@SuppressWarnings("NonExceptionNameEndsWithException")
	private static class TestMessageListenerThatThrowsAnExceptionWithAllDeletionPolicy {

		@SuppressWarnings("UnusedDeclaration")
		@SqsListener("testQueue")
		private void handleMessage(String message) {
			throw new RuntimeException();
		}

		@RuntimeUse
		@MessageExceptionHandler(RuntimeException.class)
		public void handle() {
			// Empty body just to avoid unnecessary log output because no exception handler was found.
		}

	}

	@SuppressWarnings("NonExceptionNameEndsWithException")
	private static class TestMessageListenerThatThrowsAnExceptionWithAllExceptOnRedriveDeletionPolicy {

		@SuppressWarnings("UnusedDeclaration")
		@SqsListener(value = "testQueue", deletionPolicy = SqsMessageDeletionPolicy.NO_REDRIVE)
		private void handleMessage(String message) {
			throw new RuntimeException();
		}

		@RuntimeUse
		@MessageExceptionHandler(RuntimeException.class)
		public void handle() {
			// Empty body just to avoid unnecessary log output because no exception handler was found.
		}

	}

	@Configuration
	@EnableSqs
	protected static class SqsTestConfig {

		@Bean
		public AmazonSQSAsync amazonSQS() {
			AmazonSQSAsync mockAmazonSQS = mock(AmazonSQSAsync.class, withSettings().stubOnly());
			mockGetQueueUrl(mockAmazonSQS, "testQueue", "http://testQueue.amazonaws.com");
			when(mockAmazonSQS.receiveMessage(any(ReceiveMessageRequest.class))).thenReturn(new ReceiveMessageResult());
			when(mockAmazonSQS.getQueueAttributes(any(GetQueueAttributesRequest.class))).thenReturn(new GetQueueAttributesResult());
			return mockAmazonSQS;
		}

	}

	private static class TestMessageListenerWithVisibilityProlong {
		private Visibility visibility;
		private final CountDownLatch countDownLatch = new CountDownLatch(1);

		@RuntimeUse
		@SqsListener(value = "testQueue", deletionPolicy = SqsMessageDeletionPolicy.ON_SUCCESS)
		private void manualSuccess(String message, Visibility visibility) {
			this.visibility = visibility;
			this.countDownLatch.countDown();
		}

		public void extend(int seconds) {
			this.visibility.extend(seconds);
		}

		public CountDownLatch getCountDownLatch() {
			return this.countDownLatch;
		}
	}

	private static class TestMessageListenerWithManualDeletionPolicy {

		private Acknowledgment acknowledgment;
		private final CountDownLatch countDownLatch = new CountDownLatch(1);

		@RuntimeUse
		@SqsListener(value = "testQueue", deletionPolicy = SqsMessageDeletionPolicy.NEVER)
		private void manualSuccess(String message, Acknowledgment acknowledgment) {
			this.acknowledgment = acknowledgment;
			this.countDownLatch.countDown();
		}

		public void acknowledge() {
			this.acknowledgment.acknowledge();
		}

		public CountDownLatch getCountDownLatch() {
			return this.countDownLatch;
		}
	}

	private static class TestMessageListenerWithAllPossibleDeletionPolicies {

		private final CountDownLatch countdownLatch = new CountDownLatch(8);

		@RuntimeUse
		@SqsListener(value = "alwaysSuccess", deletionPolicy = SqsMessageDeletionPolicy.ALWAYS)
		private void alwaysSuccess(String message) {
			this.countdownLatch.countDown();
		}

		@RuntimeUse
		@SqsListener(value = "alwaysError", deletionPolicy = SqsMessageDeletionPolicy.ALWAYS)
		private void alwaysError(String message) {
			this.countdownLatch.countDown();
			throw new RuntimeException("BOOM!");
		}

		@RuntimeUse
		@SqsListener(value = "onSuccessSuccess", deletionPolicy = SqsMessageDeletionPolicy.ON_SUCCESS)
		private void onSuccessSuccess(String message) {
			this.countdownLatch.countDown();
		}

		@RuntimeUse
		@SqsListener(value = "onSuccessError", deletionPolicy = SqsMessageDeletionPolicy.ON_SUCCESS)
		private void onSuccessError(String message) {
			this.countdownLatch.countDown();
			throw new RuntimeException("BOOM!");
		}

		@RuntimeUse
		@SqsListener(value = "noRedriveSuccess", deletionPolicy = SqsMessageDeletionPolicy.NO_REDRIVE)
		private void noRedriveSuccess(String message) {
			this.countdownLatch.countDown();
		}

		@RuntimeUse
		@SqsListener(value = "noRedriveError", deletionPolicy = SqsMessageDeletionPolicy.NO_REDRIVE)
		private void noRedriveError(String message) {
			this.countdownLatch.countDown();
			throw new RuntimeException("BOOM!");
		}

		@RuntimeUse
		@SqsListener(value = "neverSuccess", deletionPolicy = SqsMessageDeletionPolicy.NEVER)
		private void neverSuccess(String message, Acknowledgment acknowledgment) {
			this.countdownLatch.countDown();
		}

		@RuntimeUse
		@SqsListener(value = "neverError", deletionPolicy = SqsMessageDeletionPolicy.NEVER)
		private void neverError(String message, Acknowledgment acknowledgment) {
			this.countdownLatch.countDown();
			throw new RuntimeException("BOOM!");
		}

		public CountDownLatch getCountdownLatch() {
			return this.countdownLatch;
		}

		@RuntimeUse
		@MessageExceptionHandler(RuntimeException.class)
		private void swallowExceptions() {
		}
	}

	private static class LongRunningListenerMethod {

		private final CountDownLatch countDownLatch = new CountDownLatch(1);

		private static final int LISTENER_METHOD_WAIT_TIME = 10000;

		@RuntimeUse
		@SqsListener("longRunningQueueMessage")
		private void handleMessage(String message) throws InterruptedException {
			this.countDownLatch.countDown();
			Thread.sleep(LISTENER_METHOD_WAIT_TIME);
		}

		public CountDownLatch getCountDownLatch() {
			return this.countDownLatch;
		}
	}
>>>>>>> b01aa5c8

}<|MERGE_RESOLUTION|>--- conflicted
+++ resolved
@@ -107,735 +107,10 @@
 
         container.afterPropertiesSet();
 
-<<<<<<< HEAD
         ThreadPoolTaskExecutor taskExecutor = (ThreadPoolTaskExecutor) container.getTaskExecutor();
         assertNotNull(taskExecutor);
         assertEquals(SimpleMessageListenerContainer.class.getSimpleName() + "-", taskExecutor.getThreadNamePrefix());
     }
-=======
-		ThreadPoolTaskExecutor taskExecutor = (ThreadPoolTaskExecutor) container.getTaskExecutor();
-		assertNotNull(taskExecutor);
-		assertEquals("testContainerName-", taskExecutor.getThreadNamePrefix());
-	}
-
-	@Test
-	public void testCustomTaskExecutor() throws Exception {
-		SimpleMessageListenerContainer container = new SimpleMessageListenerContainer();
-		SimpleAsyncTaskExecutor taskExecutor = new SimpleAsyncTaskExecutor();
-		container.setTaskExecutor(taskExecutor);
-
-		container.setAmazonSqs(mock(AmazonSQSAsync.class, withSettings().stubOnly()));
-		container.setMessageHandler(mock(QueueMessageHandler.class));
-		container.setBeanName("testContainerName");
-		container.afterPropertiesSet();
-
-		assertEquals(taskExecutor, container.getTaskExecutor());
-	}
-
-	@Test
-	public void testSimpleReceiveMessage() throws Exception {
-		SimpleMessageListenerContainer container = new SimpleMessageListenerContainer();
-
-		AmazonSQSAsync sqs = mock(AmazonSQSAsync.class, withSettings().stubOnly());
-		container.setAmazonSqs(sqs);
-
-		final CountDownLatch countDownLatch = new CountDownLatch(1);
-		QueueMessageHandler messageHandler = new QueueMessageHandler() {
-
-			@Override
-			public void handleMessage(org.springframework.messaging.Message<?> message) throws MessagingException {
-				countDownLatch.countDown();
-				assertEquals("messageContent", message.getPayload());
-			}
-		};
-		container.setMessageHandler(messageHandler);
-		StaticApplicationContext applicationContext = new StaticApplicationContext();
-		applicationContext.registerSingleton("testMessageListener", TestMessageListener.class);
-		messageHandler.setApplicationContext(applicationContext);
-		container.setBeanName("testContainerName");
-		messageHandler.afterPropertiesSet();
-
-		mockGetQueueUrl(sqs, "testQueue", "http://testSimpleReceiveMessage.amazonaws.com");
-		mockGetQueueAttributesWithEmptyResult(sqs, "http://testSimpleReceiveMessage.amazonaws.com");
-
-		container.afterPropertiesSet();
-
-		when(sqs.receiveMessage(new ReceiveMessageRequest("http://testSimpleReceiveMessage.amazonaws.com").withAttributeNames("All")
-				.withMessageAttributeNames("All")
-				.withMaxNumberOfMessages(10)))
-				.thenReturn(new ReceiveMessageResult().withMessages(new Message().withBody("messageContent"),
-						new Message().withBody("messageContent")))
-				.thenReturn(new ReceiveMessageResult());
-		when(sqs.getQueueAttributes(any(GetQueueAttributesRequest.class))).thenReturn(new GetQueueAttributesResult());
-
-		container.start();
-
-		assertTrue(countDownLatch.await(1, TimeUnit.SECONDS));
-
-		container.stop();
-	}
-
-	@Test
-	public void testContainerDoesNotProcessMessageAfterBeingStopped() throws Exception {
-		final SimpleMessageListenerContainer container = new SimpleMessageListenerContainer();
-		SimpleAsyncTaskExecutor taskExecutor = new SimpleAsyncTaskExecutor();
-		container.setTaskExecutor(taskExecutor);
-
-		AmazonSQSAsync sqs = mock(AmazonSQSAsync.class, withSettings().stubOnly());
-		container.setAmazonSqs(sqs);
-
-		QueueMessageHandler messageHandler = new QueueMessageHandler() {
-
-			@Override
-			public void handleMessage(org.springframework.messaging.Message<?> message) throws MessagingException {
-				fail("Should not have been called");
-			}
-		};
-		container.setMessageHandler(messageHandler);
-		container.setBeanName("testContainerName");
-
-		mockGetQueueUrl(sqs, "testQueue", "http://testContainerDoesNotProcessMessageAfterBeingStopped.amazonaws.com");
-
-		container.afterPropertiesSet();
-
-		when(sqs.receiveMessage(new ReceiveMessageRequest("http://testContainerDoesNotProcessMessageAfterBeingStopped.amazonaws.com"))).
-				thenAnswer(new Answer<ReceiveMessageResult>() {
-
-					@Override
-					public ReceiveMessageResult answer(InvocationOnMock invocation) throws Throwable {
-						container.stop();
-						return new ReceiveMessageResult().withMessages(new Message().withBody("test"));
-					}
-				});
-
-		container.start();
-	}
-
-	@Test
-	public void listener_withMultipleMessageHandlers_shouldBeCalled() throws Exception {
-		final CountDownLatch countDownLatch = new CountDownLatch(2);
-		SimpleMessageListenerContainer container = new SimpleMessageListenerContainer() {
-
-			@Override
-			protected void executeMessage(org.springframework.messaging.Message<String> stringMessage) {
-				countDownLatch.countDown();
-				super.executeMessage(stringMessage);
-			}
-		};
-		AmazonSQSAsync sqs = mock(AmazonSQSAsync.class, withSettings().stubOnly());
-		container.setAmazonSqs(sqs);
-
-		QueueMessageHandler messageHandler = new QueueMessageHandler();
-		container.setMessageHandler(messageHandler);
-		StaticApplicationContext applicationContext = new StaticApplicationContext();
-		applicationContext.registerSingleton("testMessageListener", TestMessageListener.class);
-		applicationContext.registerSingleton("anotherTestMessageListener", AnotherTestMessageListener.class);
-
-		mockGetQueueUrl(sqs, "testQueue", "http://listener_withMultipleMessageHandlers_shouldBeCalled.amazonaws.com");
-		mockGetQueueAttributesWithEmptyResult(sqs, "http://listener_withMultipleMessageHandlers_shouldBeCalled.amazonaws.com");
-		mockGetQueueUrl(sqs, "anotherTestQueue", "http://listener_withMultipleMessageHandlers_shouldBeCalled.another.amazonaws.com");
-		mockGetQueueAttributesWithEmptyResult(sqs, "http://listener_withMultipleMessageHandlers_shouldBeCalled.another.amazonaws.com");
-
-		messageHandler.setApplicationContext(applicationContext);
-		messageHandler.afterPropertiesSet();
-		container.afterPropertiesSet();
-
-		when(sqs.receiveMessage(new ReceiveMessageRequest("http://listener_withMultipleMessageHandlers_shouldBeCalled.amazonaws.com").withAttributeNames("All")
-				.withMessageAttributeNames("All")
-				.withMaxNumberOfMessages(10)))
-				.thenReturn(new ReceiveMessageResult().withMessages(new Message().withBody("messageContent")))
-				.thenReturn(new ReceiveMessageResult());
-		when(sqs.receiveMessage(new ReceiveMessageRequest("http://listener_withMultipleMessageHandlers_shouldBeCalled.another.amazonaws.com").withAttributeNames("All")
-				.withMessageAttributeNames("All")
-				.withMaxNumberOfMessages(10)))
-				.thenReturn(new ReceiveMessageResult().withMessages(new Message().withBody("anotherMessageContent")))
-				.thenReturn(new ReceiveMessageResult());
-		when(sqs.getQueueAttributes(any(GetQueueAttributesRequest.class))).thenReturn(new GetQueueAttributesResult());
-
-		container.start();
-
-		assertTrue(countDownLatch.await(2L, TimeUnit.SECONDS));
-		container.stop();
-		assertEquals("messageContent", applicationContext.getBean(TestMessageListener.class).getMessage());
-		assertEquals("anotherMessageContent", applicationContext.getBean(AnotherTestMessageListener.class).getMessage());
-	}
-
-	@Test
-	public void messageExecutor_withMessageWithAttributes_shouldPassThemAsHeaders() throws Exception {
-		// Arrange
-		final CountDownLatch countDownLatch = new CountDownLatch(1);
-		SimpleMessageListenerContainer container = new SimpleMessageListenerContainer() {
-
-			@Override
-			protected void executeMessage(org.springframework.messaging.Message<String> stringMessage) {
-				countDownLatch.countDown();
-				super.executeMessage(stringMessage);
-			}
-		};
-
-		AmazonSQSAsync sqs = mock(AmazonSQSAsync.class, withSettings().stubOnly());
-		container.setAmazonSqs(sqs);
-
-		QueueMessageHandler messageHandler = spy(new QueueMessageHandler());
-		container.setMessageHandler(messageHandler);
-
-		StaticApplicationContext applicationContext = new StaticApplicationContext();
-		applicationContext.registerSingleton("testMessageListener", TestMessageListener.class);
-
-		mockGetQueueUrl(sqs, "testQueue", "http://messageExecutor_withMessageWithAttributes_shouldPassThemAsHeaders.amazonaws.com");
-		mockGetQueueAttributesWithEmptyResult(sqs, "http://messageExecutor_withMessageWithAttributes_shouldPassThemAsHeaders.amazonaws.com");
-
-		messageHandler.setApplicationContext(applicationContext);
-		messageHandler.afterPropertiesSet();
-		container.afterPropertiesSet();
-
-		when(sqs.receiveMessage(new ReceiveMessageRequest("http://messageExecutor_withMessageWithAttributes_shouldPassThemAsHeaders.amazonaws.com").withAttributeNames("All")
-				.withMessageAttributeNames("All")
-				.withMaxNumberOfMessages(10)))
-				.thenReturn(new ReceiveMessageResult().withMessages(new Message().withBody("messageContent").withAttributes(Collections.singletonMap("SenderId", "ID"))))
-				.thenReturn(new ReceiveMessageResult());
-		when(sqs.getQueueAttributes(any(GetQueueAttributesRequest.class))).thenReturn(new GetQueueAttributesResult());
-
-		// Act
-		container.start();
-
-		// Assert
-		assertTrue(countDownLatch.await(2L, TimeUnit.SECONDS));
-		container.stop();
-
-		verify(messageHandler).handleMessage(this.stringMessageCaptor.capture());
-		assertEquals("ID", this.stringMessageCaptor.getValue().getHeaders().get("SenderId"));
-
-	}
-
-	@Test
-	public void doDestroy_whenContainerCallsDestroy_DestroysDefaultTaskExecutor() throws Exception {
-		// Arrange
-		SimpleMessageListenerContainer simpleMessageListenerContainer = new SimpleMessageListenerContainer();
-		AmazonSQSAsync sqs = mock(AmazonSQSAsync.class, withSettings().stubOnly());
-		simpleMessageListenerContainer.setAmazonSqs(sqs);
-		QueueMessageHandler messageHandler = mock(QueueMessageHandler.class);
-		simpleMessageListenerContainer.setMessageHandler(messageHandler);
-		simpleMessageListenerContainer.afterPropertiesSet();
-		simpleMessageListenerContainer.start();
-
-		// Act
-		simpleMessageListenerContainer.destroy();
-
-		// Assert
-		assertTrue(((ThreadPoolTaskExecutor) simpleMessageListenerContainer.getTaskExecutor()).getThreadPoolExecutor().isTerminated());
-	}
-
-	@Test
-	public void afterPropertiesSet_whenCalled_taskExecutorIsActive() throws Exception {
-		// Arrange
-		SimpleMessageListenerContainer container = new SimpleMessageListenerContainer();
-		AmazonSQSAsync sqs = mock(AmazonSQSAsync.class, withSettings().stubOnly());
-		container.setAmazonSqs(sqs);
-		QueueMessageHandler messageHandler = mock(QueueMessageHandler.class);
-		container.setMessageHandler(messageHandler);
-
-		// Act
-		container.afterPropertiesSet();
-
-		// Assert
-		assertFalse(((ThreadPoolTaskExecutor) container.getTaskExecutor()).getThreadPoolExecutor().isTerminated());
-		container.stop();
-	}
-
-	@Test
-	public void messageExecutor_messageWithMimeTypeMessageAttribute_shouldSetItAsHeader() throws Exception {
-		// Arrange
-		final CountDownLatch countDownLatch = new CountDownLatch(1);
-		SimpleMessageListenerContainer container = new SimpleMessageListenerContainer() {
-
-			@Override
-			protected void executeMessage(org.springframework.messaging.Message<String> stringMessage) {
-				countDownLatch.countDown();
-				super.executeMessage(stringMessage);
-			}
-		};
-
-		AmazonSQSAsync sqs = mock(AmazonSQSAsync.class, withSettings().stubOnly());
-		container.setAmazonSqs(sqs);
-
-		QueueMessageHandler messageHandler = spy(new QueueMessageHandler());
-		container.setMessageHandler(messageHandler);
-
-		StaticApplicationContext applicationContext = new StaticApplicationContext();
-		applicationContext.registerSingleton("testMessageListener", TestMessageListener.class);
-
-		mockGetQueueUrl(sqs, "testQueue", "http://messageExecutor_messageWithMimeTypeMessageAttribute_shouldSetItAsHeader.amazonaws.com");
-		mockGetQueueAttributesWithEmptyResult(sqs, "http://messageExecutor_messageWithMimeTypeMessageAttribute_shouldSetItAsHeader.amazonaws.com");
-
-		messageHandler.setApplicationContext(applicationContext);
-		messageHandler.afterPropertiesSet();
-		container.afterPropertiesSet();
-
-		MimeType mimeType = new MimeType("text", "plain", Charset.forName("UTF-8"));
-		when(sqs.receiveMessage(new ReceiveMessageRequest("http://messageExecutor_messageWithMimeTypeMessageAttribute_shouldSetItAsHeader.amazonaws.com").withAttributeNames("All")
-				.withMessageAttributeNames("All")
-				.withMaxNumberOfMessages(10)))
-				.thenReturn(new ReceiveMessageResult().withMessages(new Message().withBody("messageContent")
-						.withAttributes(Collections.singletonMap("SenderId", "ID"))
-						.withMessageAttributes(Collections.singletonMap(MessageHeaders.CONTENT_TYPE, new MessageAttributeValue().withDataType("String")
-								.withStringValue(mimeType.toString())))))
-				.thenReturn(new ReceiveMessageResult());
-		when(sqs.getQueueAttributes(any(GetQueueAttributesRequest.class))).thenReturn(new GetQueueAttributesResult());
-
-		// Act
-		container.start();
-
-		// Assert
-		assertTrue(countDownLatch.await(2L, TimeUnit.SECONDS));
-		container.stop();
-
-		verify(messageHandler).handleMessage(this.stringMessageCaptor.capture());
-		assertEquals(mimeType, this.stringMessageCaptor.getValue().getHeaders().get(MessageHeaders.CONTENT_TYPE));
-	}
-
-	@Test
-	public void queueMessageHandler_withJavaConfig_shouldScanTheListenerMethods() throws Exception {
-		// Arrange & Act
-		AnnotationConfigApplicationContext applicationContext = new AnnotationConfigApplicationContext(SqsTestConfig.class, TestMessageListener.class);
-		SimpleMessageListenerContainer simpleMessageListenerContainer = applicationContext.getBean(SimpleMessageListenerContainer.class);
-		QueueMessageHandler queueMessageHandler = (QueueMessageHandler) ReflectionTestUtils.getField(simpleMessageListenerContainer, "messageHandler");
-
-		// Assert
-		assertEquals(1, queueMessageHandler.getHandlerMethods().size());
-	}
-
-	@Test
-	public void executeMessage_successfulExecution_shouldRemoveMessageFromQueue() throws Exception {
-		// Arrange
-		final CountDownLatch countDownLatch = new CountDownLatch(1);
-		SimpleMessageListenerContainer container = new SimpleMessageListenerContainer() {
-
-			@Override
-			protected void executeMessage(org.springframework.messaging.Message<String> stringMessage) {
-				countDownLatch.countDown();
-				super.executeMessage(stringMessage);
-			}
-		};
-
-		AmazonSQSAsync sqs = mock(AmazonSQSAsync.class);
-		container.setAmazonSqs(sqs);
-
-		QueueMessageHandler messageHandler = new QueueMessageHandler();
-		container.setMessageHandler(messageHandler);
-
-		StaticApplicationContext applicationContext = new StaticApplicationContext();
-		applicationContext.registerSingleton("testMessageListener", TestMessageListener.class);
-
-		mockGetQueueUrl(sqs, "testQueue", "http://executeMessage_successfulExecution_shouldRemoveMessageFromQueue.amazonaws.com");
-		mockGetQueueAttributesWithEmptyResult(sqs, "http://executeMessage_successfulExecution_shouldRemoveMessageFromQueue.amazonaws.com");
-
-		messageHandler.setApplicationContext(applicationContext);
-		messageHandler.afterPropertiesSet();
-		container.afterPropertiesSet();
-
-		mockReceiveMessage(sqs, "http://executeMessage_successfulExecution_shouldRemoveMessageFromQueue.amazonaws.com", "messageContent", "ReceiptHandle");
-
-		// Act
-		container.start();
-
-		// Assert
-		assertTrue(countDownLatch.await(2L, TimeUnit.SECONDS));
-		container.stop();
-		verify(sqs, times(1)).deleteMessageAsync(eq(new DeleteMessageRequest("http://executeMessage_successfulExecution_shouldRemoveMessageFromQueue.amazonaws.com", "ReceiptHandle")));
-	}
-
-	@Test
-	public void executeMessage_executionThrowsExceptionAndQueueHasAllDeletionPolicy_shouldRemoveMessageFromQueue() throws Exception {
-		// Arrange
-		final CountDownLatch countDownLatch = new CountDownLatch(1);
-		SimpleMessageListenerContainer container = new SimpleMessageListenerContainer() {
-
-			@Override
-			protected void executeMessage(org.springframework.messaging.Message<String> stringMessage) {
-				countDownLatch.countDown();
-				super.executeMessage(stringMessage);
-			}
-		};
-
-		AmazonSQSAsync sqs = mock(AmazonSQSAsync.class);
-		container.setAmazonSqs(sqs);
-
-		QueueMessageHandler messageHandler = new QueueMessageHandler();
-		container.setMessageHandler(messageHandler);
-
-		StaticApplicationContext applicationContext = new StaticApplicationContext();
-		applicationContext.registerSingleton("testMessageListener", TestMessageListenerThatThrowsAnExceptionWithAllDeletionPolicy.class);
-
-		mockGetQueueUrl(sqs, "testQueue", "http://executeMessage_executionThrowsExceptionAndQueueHasAllDeletionPolicy_shouldRemoveMessageFromQueue.amazonaws.com");
-		mockGetQueueAttributesWithEmptyResult(sqs, "http://executeMessage_executionThrowsExceptionAndQueueHasAllDeletionPolicy_shouldRemoveMessageFromQueue.amazonaws.com");
-
-		messageHandler.setApplicationContext(applicationContext);
-		messageHandler.afterPropertiesSet();
-		container.afterPropertiesSet();
-
-		when(sqs.receiveMessage(new ReceiveMessageRequest("http://executeMessage_executionThrowsExceptionAndQueueHasAllDeletionPolicy_shouldRemoveMessageFromQueue.amazonaws.com").withAttributeNames("All").withMaxNumberOfMessages(10).withMessageAttributeNames("All"))).
-				thenReturn(new ReceiveMessageResult().withMessages(new Message().withBody("messageContent").withReceiptHandle("ReceiptHandle")),
-						new ReceiveMessageResult());
-
-		// Act
-		container.start();
-
-		// Assert
-		assertTrue(countDownLatch.await(2L, TimeUnit.SECONDS));
-		container.stop();
-		verify(sqs, times(1)).deleteMessageAsync(eq(new DeleteMessageRequest("http://executeMessage_executionThrowsExceptionAndQueueHasAllDeletionPolicy_shouldRemoveMessageFromQueue.amazonaws.com", "ReceiptHandle")));
-	}
-
-	@Test
-	public void executeMessage_executionThrowsExceptionAndQueueHasRedrivePolicy_shouldNotRemoveMessageFromQueue() throws Exception {
-		// Arrange
-		final CountDownLatch countDownLatch = new CountDownLatch(1);
-		SimpleMessageListenerContainer container = new SimpleMessageListenerContainer() {
-
-			@Override
-			protected void executeMessage(org.springframework.messaging.Message<String> stringMessage) {
-				countDownLatch.countDown();
-				super.executeMessage(stringMessage);
-			}
-		};
-
-		AmazonSQSAsync sqs = mock(AmazonSQSAsync.class);
-		container.setAmazonSqs(sqs);
-
-		QueueMessageHandler messageHandler = new QueueMessageHandler();
-		container.setMessageHandler(messageHandler);
-
-		StaticApplicationContext applicationContext = new StaticApplicationContext();
-		applicationContext.registerSingleton("testMessageListener", TestMessageListenerThatThrowsAnExceptionWithAllExceptOnRedriveDeletionPolicy.class);
-
-		mockGetQueueUrl(sqs, "testQueue", "http://executeMessage_executionThrowsExceptionAndQueueHasRedrivePolicy_shouldNotRemoveMessageFromQueue.amazonaws.com");
-		mockGetQueueAttributesWithRedrivePolicy(sqs, "http://executeMessage_executionThrowsExceptionAndQueueHasRedrivePolicy_shouldNotRemoveMessageFromQueue.amazonaws.com");
-
-		messageHandler.setApplicationContext(applicationContext);
-		messageHandler.afterPropertiesSet();
-		container.afterPropertiesSet();
-
-		when(sqs.receiveMessage(new ReceiveMessageRequest("http://executeMessage_executionThrowsExceptionAndQueueHasRedrivePolicy_shouldNotRemoveMessageFromQueue.amazonaws.com").withAttributeNames("All")
-				.withMaxNumberOfMessages(10)
-				.withMessageAttributeNames("All")))
-				.thenReturn(new ReceiveMessageResult().withMessages(new Message().withBody("messageContent").withReceiptHandle("ReceiptHandle")),
-						new ReceiveMessageResult());
-
-		// Act
-		container.start();
-
-		// Assert
-		assertTrue(countDownLatch.await(2L, TimeUnit.SECONDS));
-		container.stop();
-		verify(sqs, never()).deleteMessageAsync(eq(new DeleteMessageRequest("http://executeMessage_executionThrowsExceptionAndQueueHasRedrivePolicy_shouldNotRemoveMessageFromQueue.amazonaws.com", "ReceiptHandle")));
-	}
-
-	@Test
-	public void doStop_containerNotRunning_shouldNotThrowAnException() throws Exception {
-		// Arrange
-		SimpleMessageListenerContainer container = new SimpleMessageListenerContainer();
-		container.setAmazonSqs(mock(AmazonSQSAsync.class, withSettings().stubOnly()));
-		container.setMessageHandler(mock(QueueMessageHandler.class));
-		container.setAutoStartup(false);
-		container.afterPropertiesSet();
-
-		// Act & Assert
-		container.stop();
-	}
-
-	@Test
-	public void receiveMessage_throwsAnException_operationShouldBeRetried() throws Exception {
-		// Arrange
-		Level previous = disableLogging();
-
-		AmazonSQSAsync amazonSqs = mock(AmazonSQSAsync.class, withSettings().stubOnly());
-		when(amazonSqs.receiveMessage(any(ReceiveMessageRequest.class))).thenThrow(new RuntimeException("Boom!"))
-				.thenReturn(new ReceiveMessageResult()
-						.withMessages(new Message().withBody("messageContent"),
-								new Message().withBody("messageContent")));
-
-		final CountDownLatch countDownLatch = new CountDownLatch(1);
-		QueueMessageHandler messageHandler = new QueueMessageHandler() {
-
-			@Override
-			public void handleMessage(org.springframework.messaging.Message<?> message) throws MessagingException {
-				countDownLatch.countDown();
-				assertEquals("messageContent", message.getPayload());
-			}
-		};
-
-		StaticApplicationContext applicationContext = new StaticApplicationContext();
-		applicationContext.registerSingleton("testMessageListener", TestMessageListener.class);
-		messageHandler.setApplicationContext(applicationContext);
-
-		mockGetQueueUrl(amazonSqs, "testQueue", "http://receiveMessage_throwsAnException_operationShouldBeRetried.amazonaws.com");
-		messageHandler.afterPropertiesSet();
-
-		when(amazonSqs.getQueueAttributes(any(GetQueueAttributesRequest.class))).thenReturn(new GetQueueAttributesResult());
-
-		SimpleMessageListenerContainer container = new SimpleMessageListenerContainer();
-		container.setBackOffTime(0);
-		container.setAmazonSqs(amazonSqs);
-		container.setMessageHandler(messageHandler);
-		container.setAutoStartup(false);
-		container.afterPropertiesSet();
-
-		// Act
-		container.start();
-
-		// Assert
-		assertTrue(countDownLatch.await(1, TimeUnit.SECONDS));
-		container.stop();
-		setLogLevel(previous);
-	}
-
-	@Test
-	public void receiveMessage_withMessageListenerMethodAndNeverDeletionPolicy_waitsForAcknowledgmentBeforeDeletion() throws Exception {
-		// Arrange
-		final CountDownLatch countDownLatch = new CountDownLatch(1);
-		SimpleMessageListenerContainer container = new SimpleMessageListenerContainer() {
-
-			@Override
-			protected void executeMessage(org.springframework.messaging.Message<String> stringMessage) {
-				countDownLatch.countDown();
-				super.executeMessage(stringMessage);
-			}
-		};
-
-		AmazonSQSAsync sqs = mock(AmazonSQSAsync.class);
-		container.setAmazonSqs(sqs);
-
-		QueueMessageHandler messageHandler = new QueueMessageHandler();
-		container.setMessageHandler(messageHandler);
-
-		StaticApplicationContext applicationContext = new StaticApplicationContext();
-		applicationContext.registerSingleton("testListener", TestMessageListenerWithManualDeletionPolicy.class);
-
-		mockGetQueueUrl(sqs, "testQueue", "http://receiveMessage_withMessageListenerMethodAndNeverDeletionPolicy_waitsForAcknowledgmentBeforeDeletion.amazonaws.com");
-		mockGetQueueAttributesWithEmptyResult(sqs, "http://receiveMessage_withMessageListenerMethodAndNeverDeletionPolicy_waitsForAcknowledgmentBeforeDeletion.amazonaws.com");
-
-		messageHandler.setApplicationContext(applicationContext);
-		messageHandler.afterPropertiesSet();
-		container.afterPropertiesSet();
-
-		mockReceiveMessage(sqs, "http://receiveMessage_withMessageListenerMethodAndNeverDeletionPolicy_waitsForAcknowledgmentBeforeDeletion.amazonaws.com", "messageContent", "ReceiptHandle");
-
-		// Act
-		container.start();
-
-		// Assert
-		countDownLatch.await(1L, TimeUnit.SECONDS);
-		verify(sqs, never()).deleteMessageAsync(eq(new DeleteMessageRequest("http://receiveMessage_withMessageListenerMethodAndNeverDeletionPolicy_waitsForAcknowledgmentBeforeDeletion.amazonaws.com", "ReceiptHandle")));
-		TestMessageListenerWithManualDeletionPolicy testMessageListenerWithManualDeletionPolicy = applicationContext.getBean(TestMessageListenerWithManualDeletionPolicy.class);
-		testMessageListenerWithManualDeletionPolicy.getCountDownLatch().await(1L, TimeUnit.SECONDS);
-		testMessageListenerWithManualDeletionPolicy.acknowledge();
-		verify(sqs, times(1)).deleteMessageAsync(eq(new DeleteMessageRequest("http://receiveMessage_withMessageListenerMethodAndNeverDeletionPolicy_waitsForAcknowledgmentBeforeDeletion.amazonaws.com", "ReceiptHandle")));
-		container.stop();
-	}
-
-	@Test
-	public void receiveMessage_withMessageListenerMethodAndVisibilityProlonging_callsChangeMessageVisibility() throws Exception {
-		// Arrange
-		final CountDownLatch countDownLatch = new CountDownLatch(1);
-		SimpleMessageListenerContainer container = new SimpleMessageListenerContainer() {
-
-			@Override
-			protected void executeMessage(org.springframework.messaging.Message<String> stringMessage) {
-				countDownLatch.countDown();
-				super.executeMessage(stringMessage);
-			}
-		};
-
-		AmazonSQSAsync sqs = mock(AmazonSQSAsync.class);
-		container.setAmazonSqs(sqs);
-
-		QueueMessageHandler messageHandler = new QueueMessageHandler();
-		container.setMessageHandler(messageHandler);
-
-		StaticApplicationContext applicationContext = new StaticApplicationContext();
-		applicationContext.registerSingleton("testListener", TestMessageListenerWithVisibilityProlong.class);
-
-		mockGetQueueUrl(sqs, "testQueue", "http://receiveMessage_withMessageListenerMethodAndVisibilityProlonging_callsChangeMessageVisibility.amazonaws.com");
-		mockGetQueueAttributesWithEmptyResult(sqs, "http://receiveMessage_withMessageListenerMethodAndVisibilityProlonging_callsChangeMessageVisibility.amazonaws.com");
-
-		messageHandler.setApplicationContext(applicationContext);
-		messageHandler.afterPropertiesSet();
-		container.afterPropertiesSet();
-
-		mockReceiveMessage(sqs, "http://receiveMessage_withMessageListenerMethodAndVisibilityProlonging_callsChangeMessageVisibility.amazonaws.com", "messageContent", "ReceiptHandle");
-
-		// Act
-		container.start();
-
-		// Assert
-		countDownLatch.await(1L, TimeUnit.SECONDS);
-		verify(sqs, never()).changeMessageVisibilityAsync(any(ChangeMessageVisibilityRequest.class));
-		TestMessageListenerWithVisibilityProlong testMessageListenerWithVisibilityProlong = applicationContext.getBean(TestMessageListenerWithVisibilityProlong.class);
-		testMessageListenerWithVisibilityProlong.getCountDownLatch().await(1L, TimeUnit.SECONDS);
-		testMessageListenerWithVisibilityProlong.extend(5);
-		verify(sqs, times(1)).changeMessageVisibilityAsync(eq(new ChangeMessageVisibilityRequest("http://receiveMessage_withMessageListenerMethodAndVisibilityProlonging_callsChangeMessageVisibility.amazonaws.com", "ReceiptHandle", 5)));
-		container.stop();
-	}
-
-	@Test
-	public void executeMessage_withDifferentDeletionPolicies_shouldActAccordingly() throws Exception {
-		// Arrange
-		Level previous = disableLogging();
-
-		SimpleMessageListenerContainer container = new SimpleMessageListenerContainer();
-		AmazonSQSAsync sqs = mock(AmazonSQSAsync.class);
-		container.setAmazonSqs(sqs);
-
-		QueueMessageHandler messageHandler = new QueueMessageHandler();
-		container.setMessageHandler(messageHandler);
-
-		StaticApplicationContext applicationContext = new StaticApplicationContext();
-		applicationContext.registerSingleton("testListener", TestMessageListenerWithAllPossibleDeletionPolicies.class);
-
-		mockGetQueueUrl(sqs, "alwaysSuccess", "http://alwaysSuccess.amazonaws.com");
-		mockGetQueueAttributesWithEmptyResult(sqs, "http://alwaysSuccess.amazonaws.com");
-		mockGetQueueUrl(sqs, "alwaysError", "http://alwaysError.amazonaws.com");
-		mockGetQueueAttributesWithEmptyResult(sqs, "http://alwaysError.amazonaws.com");
-		mockGetQueueUrl(sqs, "onSuccessSuccess", "http://onSuccessSuccess.amazonaws.com");
-		mockGetQueueAttributesWithEmptyResult(sqs, "http://onSuccessSuccess.amazonaws.com");
-		mockGetQueueUrl(sqs, "onSuccessError", "http://onSuccessError.amazonaws.com");
-		mockGetQueueAttributesWithEmptyResult(sqs, "http://onSuccessError.amazonaws.com");
-		mockGetQueueUrl(sqs, "noRedriveSuccess", "http://noRedriveSuccess.amazonaws.com");
-		mockGetQueueAttributesWithRedrivePolicy(sqs, "http://noRedriveSuccess.amazonaws.com");
-		mockGetQueueUrl(sqs, "noRedriveError", "http://noRedriveError.amazonaws.com");
-		mockGetQueueAttributesWithRedrivePolicy(sqs, "http://noRedriveError.amazonaws.com");
-		mockGetQueueUrl(sqs, "neverSuccess", "http://neverSuccess.amazonaws.com");
-		mockGetQueueAttributesWithEmptyResult(sqs, "http://neverSuccess.amazonaws.com");
-		mockGetQueueUrl(sqs, "neverError", "http://neverError.amazonaws.com");
-		mockGetQueueAttributesWithEmptyResult(sqs, "http://neverError.amazonaws.com");
-
-		messageHandler.setApplicationContext(applicationContext);
-		messageHandler.afterPropertiesSet();
-		container.afterPropertiesSet();
-
-		mockReceiveMessage(sqs, "http://alwaysSuccess.amazonaws.com", "foo", "alwaysSuccess");
-		mockReceiveMessage(sqs, "http://alwaysError.amazonaws.com", "foo", "alwaysError");
-		mockReceiveMessage(sqs, "http://onSuccessSuccess.amazonaws.com", "foo", "onSuccessSuccess");
-		mockReceiveMessage(sqs, "http://onSuccessError.amazonaws.com", "foo", "onSuccessError");
-		mockReceiveMessage(sqs, "http://noRedriveSuccess.amazonaws.com", "foo", "noRedriveSuccess");
-		mockReceiveMessage(sqs, "http://noRedriveError.amazonaws.com", "foo", "noRedriveError");
-		mockReceiveMessage(sqs, "http://neverSuccess.amazonaws.com", "foo", "neverSuccess");
-		mockReceiveMessage(sqs, "http://neverError.amazonaws.com", "foo", "neverError");
-
-		// Act
-		container.start();
-
-		// Assert
-		TestMessageListenerWithAllPossibleDeletionPolicies bean = applicationContext.getBean(TestMessageListenerWithAllPossibleDeletionPolicies.class);
-		assertTrue(bean.getCountdownLatch().await(1L, TimeUnit.SECONDS));
-		container.stop();
-		verify(sqs, times(1)).deleteMessageAsync(eq(new DeleteMessageRequest("http://alwaysSuccess.amazonaws.com", "alwaysSuccess")));
-		verify(sqs, times(1)).deleteMessageAsync(eq(new DeleteMessageRequest("http://alwaysError.amazonaws.com", "alwaysError")));
-		verify(sqs, times(1)).deleteMessageAsync(eq(new DeleteMessageRequest("http://onSuccessSuccess.amazonaws.com", "onSuccessSuccess")));
-		verify(sqs, never()).deleteMessageAsync(eq(new DeleteMessageRequest("http://onSuccessError.amazonaws.com", "onSuccessError")));
-		verify(sqs, times(1)).deleteMessageAsync(eq(new DeleteMessageRequest("http://noRedriveSuccess.amazonaws.com", "noRedriveSuccess")));
-		verify(sqs, never()).deleteMessageAsync(eq(new DeleteMessageRequest("http://noRedriveError.amazonaws.com", "noRedriveError")));
-		verify(sqs, never()).deleteMessageAsync(eq(new DeleteMessageRequest("http://neverSuccess.amazonaws.com", "neverSuccess")));
-		verify(sqs, never()).deleteMessageAsync(eq(new DeleteMessageRequest("http://neverError.amazonaws.com", "neverError")));
-
-		setLogLevel(previous);
-	}
-
-	private static Level disableLogging() {
-		Level previous = LogManager.getLogger(SimpleMessageListenerContainer.class).getLevel();
-		LogManager.getLogger(SimpleMessageListenerContainer.class).setLevel(Level.OFF);
-		return previous;
-	}
-
-	private static void setLogLevel(Level level) {
-		LogManager.getLogger(SimpleMessageListenerContainer.class).setLevel(level);
-	}
-
-	@Test
-	public void stop_withALogicalQueueName_mustStopOnlyTheSpecifiedQueue() throws Exception {
-		// Arrange
-		StaticApplicationContext applicationContext = new StaticApplicationContext();
-		applicationContext.registerSingleton("testMessageListener", TestMessageListener.class);
-		applicationContext.registerSingleton("anotherTestMessageListener", AnotherTestMessageListener.class);
-
-		SimpleMessageListenerContainer container = new SimpleMessageListenerContainer();
-		AmazonSQSAsync sqs = mock(AmazonSQSAsync.class, withSettings().stubOnly());
-		container.setAmazonSqs(sqs);
-		container.setBackOffTime(0);
-
-		QueueMessageHandler messageHandler = new QueueMessageHandler();
-		messageHandler.setApplicationContext(applicationContext);
-		container.setMessageHandler(messageHandler);
-
-		mockGetQueueUrl(sqs, "testQueue", "http://stop_withALogicalQueueName_mustStopOnlyTheSpecifiedQueue.amazonaws.com");
-		mockGetQueueAttributesWithEmptyResult(sqs, "http://stop_withALogicalQueueName_mustStopOnlyTheSpecifiedQueue.amazonaws.com");
-		mockGetQueueUrl(sqs, "anotherTestQueue", "http://stop_withALogicalQueueName_mustStopOnlyTheSpecifiedQueue.another.amazonaws.com");
-		mockGetQueueAttributesWithEmptyResult(sqs, "http://stop_withALogicalQueueName_mustStopOnlyTheSpecifiedQueue.another.amazonaws.com");
-
-		when(sqs.receiveMessage(any(ReceiveMessageRequest.class))).thenReturn(new ReceiveMessageResult());
-
-		messageHandler.afterPropertiesSet();
-		container.afterPropertiesSet();
-		container.start();
-
-		assertTrue(container.isRunning("testQueue"));
-		assertTrue(container.isRunning("anotherTestQueue"));
-
-		// Act
-		container.stop("testQueue");
-
-
-		// Assert
-		assertFalse(container.isRunning("testQueue"));
-		assertTrue(container.isRunning("anotherTestQueue"));
-
-		container.stop();
-
-		assertFalse(container.isRunning("testQueue"));
-		assertFalse(container.isRunning("anotherTestQueue"));
-	}
-
-	@Test
-	public void stopAndStart_withContainerHavingARunningQueue_shouldRestartTheSpecifiedQueue() throws Exception {
-		// Arrange
-		StaticApplicationContext applicationContext = new StaticApplicationContext();
-		applicationContext.registerSingleton("testMessageListener", TestMessageListener.class);
-		applicationContext.registerSingleton("anotherTestMessageListener", AnotherTestMessageListener.class);
-
-		SimpleMessageListenerContainer container = new SimpleMessageListenerContainer();
-		MockAmazonSqsAsyncClient sqs = new MockAmazonSqsAsyncClient();
-
-		container.setAmazonSqs(sqs);
-		container.setBackOffTime(0);
-
-		QueueMessageHandler messageHandler = new QueueMessageHandler();
-		messageHandler.setApplicationContext(applicationContext);
-		container.setMessageHandler(messageHandler);
-
-		messageHandler.afterPropertiesSet();
-		container.afterPropertiesSet();
-		container.start();
-		container.stop("testQueue");
-
-		assertFalse(container.isRunning("testQueue"));
-		assertTrue(container.isRunning("anotherTestQueue"));
-
-		sqs.setReceiveMessageEnabled(true);
-
-		// Act
-		container.start("testQueue");
-
-		// Assert
-		assertTrue(container.isRunning("testQueue"));
-		assertTrue(container.isRunning("anotherTestQueue"));
-
-		TestMessageListener testMessageListener = applicationContext.getBean(TestMessageListener.class);
-		boolean await = testMessageListener.getCountDownLatch().await(1, TimeUnit.SECONDS);
-		assertTrue(await);
-		assertEquals("Hello", testMessageListener.getMessage());
-		container.stop();
->>>>>>> b01aa5c8
 
     @Test
     public void testWithDefaultTaskExecutorAndBeanName() throws Exception {
@@ -872,7 +147,6 @@
         container.setAmazonSqs(mockedSqs);
         container.setMessageHandler(mockedHandler);
 
-<<<<<<< HEAD
         container.afterPropertiesSet();
 
         int expectedPoolMaxSize = messageHandlerMethods.size() * (testedMaxNumberOfMessages + 1);
@@ -1398,10 +672,54 @@
         container.stop();
     }
 
-    @Test
-    public void executeMessage_withDifferentDeletionPolicies_shouldActAccordingly() throws Exception {
-        // Arrange
-        Level previous = disableLogging();
+	@Test
+	public void receiveMessage_withMessageListenerMethodAndVisibilityProlonging_callsChangeMessageVisibility() throws Exception {
+		// Arrange
+		final CountDownLatch countDownLatch = new CountDownLatch(1);
+		SimpleMessageListenerContainer container = new SimpleMessageListenerContainer() {
+
+			@Override
+			protected void executeMessage(org.springframework.messaging.Message<String> stringMessage) {
+				countDownLatch.countDown();
+				super.executeMessage(stringMessage);
+			}
+		};
+
+		AmazonSQSAsync sqs = mock(AmazonSQSAsync.class);
+		container.setAmazonSqs(sqs);
+
+		QueueMessageHandler messageHandler = new QueueMessageHandler();
+		container.setMessageHandler(messageHandler);
+
+		StaticApplicationContext applicationContext = new StaticApplicationContext();
+		applicationContext.registerSingleton("testListener", TestMessageListenerWithVisibilityProlong.class);
+
+		mockGetQueueUrl(sqs, "testQueue", "http://receiveMessage_withMessageListenerMethodAndVisibilityProlonging_callsChangeMessageVisibility.amazonaws.com");
+		mockGetQueueAttributesWithEmptyResult(sqs, "http://receiveMessage_withMessageListenerMethodAndVisibilityProlonging_callsChangeMessageVisibility.amazonaws.com");
+
+		messageHandler.setApplicationContext(applicationContext);
+		messageHandler.afterPropertiesSet();
+		container.afterPropertiesSet();
+
+		mockReceiveMessage(sqs, "http://receiveMessage_withMessageListenerMethodAndVisibilityProlonging_callsChangeMessageVisibility.amazonaws.com", "messageContent", "ReceiptHandle");
+
+		// Act
+		container.start();
+
+		// Assert
+		countDownLatch.await(1L, TimeUnit.SECONDS);
+		verify(sqs, never()).changeMessageVisibilityAsync(any(ChangeMessageVisibilityRequest.class));
+		TestMessageListenerWithVisibilityProlong testMessageListenerWithVisibilityProlong = applicationContext.getBean(TestMessageListenerWithVisibilityProlong.class);
+		testMessageListenerWithVisibilityProlong.getCountDownLatch().await(1L, TimeUnit.SECONDS);
+		testMessageListenerWithVisibilityProlong.extend(5);
+		verify(sqs, times(1)).changeMessageVisibilityAsync(eq(new ChangeMessageVisibilityRequest("http://receiveMessage_withMessageListenerMethodAndVisibilityProlonging_callsChangeMessageVisibility.amazonaws.com", "ReceiptHandle", 5)));
+		container.stop();
+	}
+
+	@Test
+	public void executeMessage_withDifferentDeletionPolicies_shouldActAccordingly() throws Exception {
+		// Arrange
+		Level previous = disableLogging();
 
         SimpleMessageListenerContainer container = new SimpleMessageListenerContainer();
         AmazonSQSAsync sqs = mock(AmazonSQSAsync.class);
@@ -1917,348 +1235,6 @@
 
     }
 
-    private static class TestMessageListenerWithManualDeletionPolicy {
-
-        private Acknowledgment acknowledgment;
-        private final CountDownLatch countDownLatch = new CountDownLatch(1);
-
-        @RuntimeUse
-        @SqsListener(value = "testQueue", deletionPolicy = SqsMessageDeletionPolicy.NEVER)
-        private void manualSuccess(String message, Acknowledgment acknowledgment) {
-            this.acknowledgment = acknowledgment;
-            this.countDownLatch.countDown();
-        }
-
-        public void acknowledge() {
-            this.acknowledgment.acknowledge();
-        }
-
-        public CountDownLatch getCountDownLatch() {
-            return this.countDownLatch;
-        }
-    }
-
-    private static class TestMessageListenerWithAllPossibleDeletionPolicies {
-
-        private final CountDownLatch countdownLatch = new CountDownLatch(8);
-
-        @RuntimeUse
-        @SqsListener(value = "alwaysSuccess", deletionPolicy = SqsMessageDeletionPolicy.ALWAYS)
-        private void alwaysSuccess(String message) {
-            this.countdownLatch.countDown();
-        }
-
-        @RuntimeUse
-        @SqsListener(value = "alwaysError", deletionPolicy = SqsMessageDeletionPolicy.ALWAYS)
-        private void alwaysError(String message) {
-            this.countdownLatch.countDown();
-            throw new RuntimeException("BOOM!");
-        }
-
-        @RuntimeUse
-        @SqsListener(value = "onSuccessSuccess", deletionPolicy = SqsMessageDeletionPolicy.ON_SUCCESS)
-        private void onSuccessSuccess(String message) {
-            this.countdownLatch.countDown();
-        }
-
-        @RuntimeUse
-        @SqsListener(value = "onSuccessError", deletionPolicy = SqsMessageDeletionPolicy.ON_SUCCESS)
-        private void onSuccessError(String message) {
-            this.countdownLatch.countDown();
-            throw new RuntimeException("BOOM!");
-        }
-
-        @RuntimeUse
-        @SqsListener(value = "noRedriveSuccess", deletionPolicy = SqsMessageDeletionPolicy.NO_REDRIVE)
-        private void noRedriveSuccess(String message) {
-            this.countdownLatch.countDown();
-        }
-
-        @RuntimeUse
-        @SqsListener(value = "noRedriveError", deletionPolicy = SqsMessageDeletionPolicy.NO_REDRIVE)
-        private void noRedriveError(String message) {
-            this.countdownLatch.countDown();
-            throw new RuntimeException("BOOM!");
-        }
-
-        @RuntimeUse
-        @SqsListener(value = "neverSuccess", deletionPolicy = SqsMessageDeletionPolicy.NEVER)
-        private void neverSuccess(String message, Acknowledgment acknowledgment) {
-            this.countdownLatch.countDown();
-        }
-
-        @RuntimeUse
-        @SqsListener(value = "neverError", deletionPolicy = SqsMessageDeletionPolicy.NEVER)
-        private void neverError(String message, Acknowledgment acknowledgment) {
-            this.countdownLatch.countDown();
-            throw new RuntimeException("BOOM!");
-        }
-
-        public CountDownLatch getCountdownLatch() {
-            return this.countdownLatch;
-        }
-
-        @RuntimeUse
-        @MessageExceptionHandler(RuntimeException.class)
-        private void swallowExceptions() {
-        }
-    }
-
-    private static class LongRunningListenerMethod {
-
-        private final CountDownLatch countDownLatch = new CountDownLatch(1);
-
-        private static final int LISTENER_METHOD_WAIT_TIME = 10000;
-
-        @RuntimeUse
-        @SqsListener("longRunningQueueMessage")
-        private void handleMessage(String message) throws InterruptedException {
-            this.countDownLatch.countDown();
-            Thread.sleep(LISTENER_METHOD_WAIT_TIME);
-        }
-
-        public CountDownLatch getCountDownLatch() {
-            return this.countDownLatch;
-        }
-    }
-=======
-		container.setAmazonSqs(sqs);
-		container.setBackOffTime(0);
-
-		QueueMessageHandler messageHandler = new QueueMessageHandler();
-		messageHandler.setApplicationContext(applicationContext);
-		container.setMessageHandler(messageHandler);
-
-		mockGetQueueUrl(sqs, "testQueue", "http://start_withAQueueNameThatIsAlreadyRunning_shouldNotStartTheQueueAgainAndIgnoreTheCall.amazonaws.com");
-		mockGetQueueAttributesWithEmptyResult(sqs, "http://start_withAQueueNameThatIsAlreadyRunning_shouldNotStartTheQueueAgainAndIgnoreTheCall.amazonaws.com");
-
-		messageHandler.afterPropertiesSet();
-		container.afterPropertiesSet();
-		container.start();
-
-		assertTrue(container.isRunning("testQueue"));
-
-		// Act
-		container.start("testQueue");
-
-		// Assert
-		assertTrue(container.isRunning("testQueue"));
-
-		container.stop();
-	}
-
-	@Test
-	public void stop_withAQueueNameThatIsNotRunning_shouldNotStopTheQueueAgainAndIgnoreTheCall() throws Exception {
-		// Arrange
-		StaticApplicationContext applicationContext = new StaticApplicationContext();
-		applicationContext.registerSingleton("testMessageListener", TestMessageListener.class);
-
-		SimpleMessageListenerContainer container = new SimpleMessageListenerContainer();
-		AmazonSQSAsync sqs = mock(AmazonSQSAsync.class, withSettings().stubOnly());
-		container.setAmazonSqs(sqs);
-		container.setBackOffTime(0);
-
-		QueueMessageHandler messageHandler = new QueueMessageHandler();
-		messageHandler.setApplicationContext(applicationContext);
-		container.setMessageHandler(messageHandler);
-
-		mockGetQueueUrl(sqs, "testQueue", "http://stop_withAQueueNameThatIsNotRunning_shouldNotStopTheQueueAgainAndIgnoreTheCall.amazonaws.com");
-		mockGetQueueAttributesWithEmptyResult(sqs, "http://stop_withAQueueNameThatIsNotRunning_shouldNotStopTheQueueAgainAndIgnoreTheCall.amazonaws.com");
-
-		messageHandler.afterPropertiesSet();
-		container.afterPropertiesSet();
-		container.start();
-
-		container.stop("testQueue");
-		assertFalse(container.isRunning("testQueue"));
-
-		// Act
-		container.stop("testQueue");
-
-		// Assert
-		assertFalse(container.isRunning("testQueue"));
-	}
-
-	@Test
-	public void setQueueStopTimeout_withNotDefaultTimeout_mustBeUsedWhenStoppingAQueue() throws Exception {
-		// Arrange
-		StaticApplicationContext applicationContext = new StaticApplicationContext();
-		applicationContext.registerSingleton("longRunningListenerMethod", LongRunningListenerMethod.class);
-
-		SimpleMessageListenerContainer container = new SimpleMessageListenerContainer();
-		AmazonSQSAsync sqs = mock(AmazonSQSAsync.class, withSettings().stubOnly());
-		container.setAmazonSqs(sqs);
-		container.setBackOffTime(0);
-		container.setQueueStopTimeout(100);
-
-		QueueMessageHandler messageHandler = new QueueMessageHandler();
-		messageHandler.setApplicationContext(applicationContext);
-		container.setMessageHandler(messageHandler);
-
-		mockGetQueueUrl(sqs, "longRunningQueueMessage", "http://setQueueStopTimeout_withNotDefaultTimeout_mustBeUsedWhenStoppingAQueue.amazonaws.com");
-		mockGetQueueAttributesWithEmptyResult(sqs, "http://setQueueStopTimeout_withNotDefaultTimeout_mustBeUsedWhenStoppingAQueue.amazonaws.com");
-		mockReceiveMessage(sqs, "http://setQueueStopTimeout_withNotDefaultTimeout_mustBeUsedWhenStoppingAQueue.amazonaws.com", "Hello", "ReceiptHandle");
-
-		messageHandler.afterPropertiesSet();
-		container.afterPropertiesSet();
-		container.start();
-		applicationContext.getBean(LongRunningListenerMethod.class).getCountDownLatch().await(1, TimeUnit.SECONDS);
-		StopWatch stopWatch = new StopWatch();
-
-		// Act
-		stopWatch.start();
-		container.stop("longRunningQueueMessage");
-		stopWatch.stop();
-
-		// Assert
-		assertEquals(100, container.getQueueStopTimeout());
-		assertTrue("stop must last at least the defined queue stop timeout (> 100ms)", stopWatch.getTotalTimeMillis() >= container.getQueueStopTimeout());
-		assertTrue("stop must last less than the listener method (< 10000ms)", stopWatch.getTotalTimeMillis() < LongRunningListenerMethod.LISTENER_METHOD_WAIT_TIME);
-		container.stop();
-	}
-
-	// This class is needed because it does not seem to work when using mockito to mock those requests
-	private static class MockAmazonSqsAsyncClient extends AmazonSQSBufferedAsyncClient {
-
-		private volatile boolean receiveMessageEnabled;
-
-		private MockAmazonSqsAsyncClient() {
-			super(null);
-		}
-
-		@Override
-		public GetQueueUrlResult getQueueUrl(GetQueueUrlRequest getQueueUrlRequest) throws AmazonClientException {
-			return new GetQueueUrlResult().withQueueUrl("http://" + getQueueUrlRequest.getQueueName() + ".amazonaws.com");
-		}
-
-		@Override
-		public GetQueueAttributesResult getQueueAttributes(GetQueueAttributesRequest getQueueAttributesRequest) throws AmazonClientException {
-			return new GetQueueAttributesResult();
-		}
-
-		@Override
-		public ReceiveMessageResult receiveMessage(ReceiveMessageRequest receiveMessageRequest) throws AmazonClientException {
-			if ("http://testQueue.amazonaws.com".equals(receiveMessageRequest.getQueueUrl()) && this.receiveMessageEnabled) {
-				return new ReceiveMessageResult().withMessages(new Message().withBody("Hello").withReceiptHandle("ReceiptHandle"));
-			} else {
-				return new ReceiveMessageResult();
-			}
-		}
-
-		public void setReceiveMessageEnabled(boolean receiveMessageEnabled) {
-			this.receiveMessageEnabled = receiveMessageEnabled;
-		}
-
-	}
-
-	private static void mockReceiveMessage(AmazonSQSAsync sqs, String queueUrl, String messageContent, String receiptHandle) {
-		when(sqs.receiveMessage(new ReceiveMessageRequest(queueUrl).withAttributeNames("All")
-				.withMessageAttributeNames("All")
-				.withMaxNumberOfMessages(10)))
-				.thenReturn(new ReceiveMessageResult().withMessages(new Message().withBody(messageContent).withReceiptHandle(receiptHandle)),
-						new ReceiveMessageResult());
-	}
-
-	private static void mockGetQueueAttributesWithRedrivePolicy(AmazonSQSAsync sqs, String queueUrl) {
-		when(sqs.getQueueAttributes(new GetQueueAttributesRequest(queueUrl).withAttributeNames(QueueAttributeName.RedrivePolicy))).
-				thenReturn(new GetQueueAttributesResult().addAttributesEntry(QueueAttributeName.RedrivePolicy.toString(), "{\"some\": \"JSON\"}"));
-	}
-
-	private static void mockGetQueueAttributesWithEmptyResult(AmazonSQSAsync sqs, String queueUrl) {
-		when(sqs.getQueueAttributes(new GetQueueAttributesRequest(queueUrl).withAttributeNames(QueueAttributeName.RedrivePolicy))).
-				thenReturn(new GetQueueAttributesResult());
-	}
-
-	private static void mockGetQueueUrl(AmazonSQSAsync sqs, String queueName, String queueUrl) {
-		when(sqs.getQueueUrl(new GetQueueUrlRequest(queueName))).thenReturn(new GetQueueUrlResult().
-				withQueueUrl(queueUrl));
-	}
-
-	private static class TestMessageListener {
-
-		private String message;
-		private final CountDownLatch countDownLatch = new CountDownLatch(1);
-
-		@RuntimeUse
-		@SqsListener("testQueue")
-		private void handleMessage(String message) {
-			this.message = message;
-			this.countDownLatch.countDown();
-		}
-
-		public String getMessage() {
-			return this.message;
-		}
-
-		public CountDownLatch getCountDownLatch() {
-			return this.countDownLatch;
-		}
-	}
-
-	private static class AnotherTestMessageListener {
-
-		private String message;
-
-		@RuntimeUse
-		@SqsListener("anotherTestQueue")
-		private void handleMessage(String message) {
-			this.message = message;
-		}
-
-		public String getMessage() {
-			return this.message;
-		}
-	}
-
-	@SuppressWarnings("NonExceptionNameEndsWithException")
-	private static class TestMessageListenerThatThrowsAnExceptionWithAllDeletionPolicy {
-
-		@SuppressWarnings("UnusedDeclaration")
-		@SqsListener("testQueue")
-		private void handleMessage(String message) {
-			throw new RuntimeException();
-		}
-
-		@RuntimeUse
-		@MessageExceptionHandler(RuntimeException.class)
-		public void handle() {
-			// Empty body just to avoid unnecessary log output because no exception handler was found.
-		}
-
-	}
-
-	@SuppressWarnings("NonExceptionNameEndsWithException")
-	private static class TestMessageListenerThatThrowsAnExceptionWithAllExceptOnRedriveDeletionPolicy {
-
-		@SuppressWarnings("UnusedDeclaration")
-		@SqsListener(value = "testQueue", deletionPolicy = SqsMessageDeletionPolicy.NO_REDRIVE)
-		private void handleMessage(String message) {
-			throw new RuntimeException();
-		}
-
-		@RuntimeUse
-		@MessageExceptionHandler(RuntimeException.class)
-		public void handle() {
-			// Empty body just to avoid unnecessary log output because no exception handler was found.
-		}
-
-	}
-
-	@Configuration
-	@EnableSqs
-	protected static class SqsTestConfig {
-
-		@Bean
-		public AmazonSQSAsync amazonSQS() {
-			AmazonSQSAsync mockAmazonSQS = mock(AmazonSQSAsync.class, withSettings().stubOnly());
-			mockGetQueueUrl(mockAmazonSQS, "testQueue", "http://testQueue.amazonaws.com");
-			when(mockAmazonSQS.receiveMessage(any(ReceiveMessageRequest.class))).thenReturn(new ReceiveMessageResult());
-			when(mockAmazonSQS.getQueueAttributes(any(GetQueueAttributesRequest.class))).thenReturn(new GetQueueAttributesResult());
-			return mockAmazonSQS;
-		}
-
-	}
-
 	private static class TestMessageListenerWithVisibilityProlong {
 		private Visibility visibility;
 		private final CountDownLatch countDownLatch = new CountDownLatch(1);
@@ -2281,108 +1257,107 @@
 
 	private static class TestMessageListenerWithManualDeletionPolicy {
 
-		private Acknowledgment acknowledgment;
-		private final CountDownLatch countDownLatch = new CountDownLatch(1);
-
-		@RuntimeUse
-		@SqsListener(value = "testQueue", deletionPolicy = SqsMessageDeletionPolicy.NEVER)
-		private void manualSuccess(String message, Acknowledgment acknowledgment) {
-			this.acknowledgment = acknowledgment;
-			this.countDownLatch.countDown();
-		}
-
-		public void acknowledge() {
-			this.acknowledgment.acknowledge();
-		}
-
-		public CountDownLatch getCountDownLatch() {
-			return this.countDownLatch;
-		}
-	}
-
-	private static class TestMessageListenerWithAllPossibleDeletionPolicies {
-
-		private final CountDownLatch countdownLatch = new CountDownLatch(8);
-
-		@RuntimeUse
-		@SqsListener(value = "alwaysSuccess", deletionPolicy = SqsMessageDeletionPolicy.ALWAYS)
-		private void alwaysSuccess(String message) {
-			this.countdownLatch.countDown();
-		}
-
-		@RuntimeUse
-		@SqsListener(value = "alwaysError", deletionPolicy = SqsMessageDeletionPolicy.ALWAYS)
-		private void alwaysError(String message) {
-			this.countdownLatch.countDown();
-			throw new RuntimeException("BOOM!");
-		}
-
-		@RuntimeUse
-		@SqsListener(value = "onSuccessSuccess", deletionPolicy = SqsMessageDeletionPolicy.ON_SUCCESS)
-		private void onSuccessSuccess(String message) {
-			this.countdownLatch.countDown();
-		}
-
-		@RuntimeUse
-		@SqsListener(value = "onSuccessError", deletionPolicy = SqsMessageDeletionPolicy.ON_SUCCESS)
-		private void onSuccessError(String message) {
-			this.countdownLatch.countDown();
-			throw new RuntimeException("BOOM!");
-		}
-
-		@RuntimeUse
-		@SqsListener(value = "noRedriveSuccess", deletionPolicy = SqsMessageDeletionPolicy.NO_REDRIVE)
-		private void noRedriveSuccess(String message) {
-			this.countdownLatch.countDown();
-		}
-
-		@RuntimeUse
-		@SqsListener(value = "noRedriveError", deletionPolicy = SqsMessageDeletionPolicy.NO_REDRIVE)
-		private void noRedriveError(String message) {
-			this.countdownLatch.countDown();
-			throw new RuntimeException("BOOM!");
-		}
-
-		@RuntimeUse
-		@SqsListener(value = "neverSuccess", deletionPolicy = SqsMessageDeletionPolicy.NEVER)
-		private void neverSuccess(String message, Acknowledgment acknowledgment) {
-			this.countdownLatch.countDown();
-		}
-
-		@RuntimeUse
-		@SqsListener(value = "neverError", deletionPolicy = SqsMessageDeletionPolicy.NEVER)
-		private void neverError(String message, Acknowledgment acknowledgment) {
-			this.countdownLatch.countDown();
-			throw new RuntimeException("BOOM!");
-		}
-
-		public CountDownLatch getCountdownLatch() {
-			return this.countdownLatch;
-		}
-
-		@RuntimeUse
-		@MessageExceptionHandler(RuntimeException.class)
-		private void swallowExceptions() {
-		}
-	}
-
-	private static class LongRunningListenerMethod {
-
-		private final CountDownLatch countDownLatch = new CountDownLatch(1);
-
-		private static final int LISTENER_METHOD_WAIT_TIME = 10000;
-
-		@RuntimeUse
-		@SqsListener("longRunningQueueMessage")
-		private void handleMessage(String message) throws InterruptedException {
-			this.countDownLatch.countDown();
-			Thread.sleep(LISTENER_METHOD_WAIT_TIME);
-		}
-
-		public CountDownLatch getCountDownLatch() {
-			return this.countDownLatch;
-		}
-	}
->>>>>>> b01aa5c8
+        private Acknowledgment acknowledgment;
+        private final CountDownLatch countDownLatch = new CountDownLatch(1);
+
+        @RuntimeUse
+        @SqsListener(value = "testQueue", deletionPolicy = SqsMessageDeletionPolicy.NEVER)
+        private void manualSuccess(String message, Acknowledgment acknowledgment) {
+            this.acknowledgment = acknowledgment;
+            this.countDownLatch.countDown();
+        }
+
+        public void acknowledge() {
+            this.acknowledgment.acknowledge();
+        }
+
+        public CountDownLatch getCountDownLatch() {
+            return this.countDownLatch;
+        }
+    }
+
+    private static class TestMessageListenerWithAllPossibleDeletionPolicies {
+
+        private final CountDownLatch countdownLatch = new CountDownLatch(8);
+
+        @RuntimeUse
+        @SqsListener(value = "alwaysSuccess", deletionPolicy = SqsMessageDeletionPolicy.ALWAYS)
+        private void alwaysSuccess(String message) {
+            this.countdownLatch.countDown();
+        }
+
+        @RuntimeUse
+        @SqsListener(value = "alwaysError", deletionPolicy = SqsMessageDeletionPolicy.ALWAYS)
+        private void alwaysError(String message) {
+            this.countdownLatch.countDown();
+            throw new RuntimeException("BOOM!");
+        }
+
+        @RuntimeUse
+        @SqsListener(value = "onSuccessSuccess", deletionPolicy = SqsMessageDeletionPolicy.ON_SUCCESS)
+        private void onSuccessSuccess(String message) {
+            this.countdownLatch.countDown();
+        }
+
+        @RuntimeUse
+        @SqsListener(value = "onSuccessError", deletionPolicy = SqsMessageDeletionPolicy.ON_SUCCESS)
+        private void onSuccessError(String message) {
+            this.countdownLatch.countDown();
+            throw new RuntimeException("BOOM!");
+        }
+
+        @RuntimeUse
+        @SqsListener(value = "noRedriveSuccess", deletionPolicy = SqsMessageDeletionPolicy.NO_REDRIVE)
+        private void noRedriveSuccess(String message) {
+            this.countdownLatch.countDown();
+        }
+
+        @RuntimeUse
+        @SqsListener(value = "noRedriveError", deletionPolicy = SqsMessageDeletionPolicy.NO_REDRIVE)
+        private void noRedriveError(String message) {
+            this.countdownLatch.countDown();
+            throw new RuntimeException("BOOM!");
+        }
+
+        @RuntimeUse
+        @SqsListener(value = "neverSuccess", deletionPolicy = SqsMessageDeletionPolicy.NEVER)
+        private void neverSuccess(String message, Acknowledgment acknowledgment) {
+            this.countdownLatch.countDown();
+        }
+
+        @RuntimeUse
+        @SqsListener(value = "neverError", deletionPolicy = SqsMessageDeletionPolicy.NEVER)
+        private void neverError(String message, Acknowledgment acknowledgment) {
+            this.countdownLatch.countDown();
+            throw new RuntimeException("BOOM!");
+        }
+
+        public CountDownLatch getCountdownLatch() {
+            return this.countdownLatch;
+        }
+
+        @RuntimeUse
+        @MessageExceptionHandler(RuntimeException.class)
+        private void swallowExceptions() {
+        }
+    }
+
+    private static class LongRunningListenerMethod {
+
+        private final CountDownLatch countDownLatch = new CountDownLatch(1);
+
+        private static final int LISTENER_METHOD_WAIT_TIME = 10000;
+
+        @RuntimeUse
+        @SqsListener("longRunningQueueMessage")
+        private void handleMessage(String message) throws InterruptedException {
+            this.countDownLatch.countDown();
+            Thread.sleep(LISTENER_METHOD_WAIT_TIME);
+        }
+
+        public CountDownLatch getCountDownLatch() {
+            return this.countDownLatch;
+        }
+    }
 
 }